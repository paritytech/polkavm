use crate::mutex::Mutex;
use crate::{
    BackendKind, CallError, Caller, Config, Engine, Gas, GasMeteringKind, InterruptKind, Linker, MemoryAccessError, Module, ModuleConfig,
    ProgramBlob, ProgramCounter, Reg, Segfault,
};
use alloc::collections::BTreeMap;
use alloc::format;
use alloc::string::{String, ToString};
use alloc::vec;
use alloc::vec::Vec;

use polkavm_common::abi::MemoryMapBuilder;
use polkavm_common::program::{asm, DefaultInstructionSet};
use polkavm_common::program::{BlobLen, Reg::*};
use polkavm_common::utils::align_to_next_page_u32;
use polkavm_common::writer::ProgramBlobBuilder;

use paste::paste;

#[derive(Copy, Clone, PartialEq, Eq, PartialOrd, Ord, Debug)]
enum TestProgram {
    Pinky,
    TestBlob,
    TestBlobSo,
}

#[cfg(feature = "std")]
fn get_test_program(kind: TestProgram, is_64_bit: bool) -> &'static [u8] {
    static ELF_MAP: Mutex<BTreeMap<(TestProgram, bool), &'static [u8]>> = Mutex::new(BTreeMap::new());
    let mut elf_map = ELF_MAP.lock();
    if let Some(blob) = elf_map.get(&(kind, is_64_bit)) {
        return blob;
    }

    let path = std::path::PathBuf::new()
        .join(std::env!("CARGO_MANIFEST_DIR"))
        .join("../../guest-programs");

    let envs: alloc::collections::BTreeMap<String, String> = std::env::vars()
        .filter(|(k, _)| !["CARGO", "RUSTC", "RUSTUP"].iter().any(|e| k.contains(e)))
        .collect();

    let (target, target_path) = if is_64_bit {
        ("riscv64emac-unknown-none-polkavm", polkavm_linker::target_json_64_path().unwrap())
    } else {
        ("riscv32emac-unknown-none-polkavm", polkavm_linker::target_json_32_path().unwrap())
    };

    let (project, filename, profile, is_bin) = match kind {
        TestProgram::Pinky => ("bench-pinky", "bench-pinky", "release", true),
        TestProgram::TestBlob => ("test-blob", "test-blob", "no-lto", true),
        TestProgram::TestBlobSo => ("test-blob", "test_blob.elf", "no-lto", false),
    };

    let mut cmd = std::process::Command::new("cargo");
    cmd.env_clear()
        .arg("build")
        .arg("-q")
        .arg("--profile")
        .arg(profile)
        .arg("-p")
        .arg(project)
        .arg("--target")
        .arg(target_path)
        .arg("-Zbuild-std=core,alloc")
        .current_dir(path.to_str().unwrap())
        .envs(envs);

    if is_bin {
        cmd.arg("--bin").arg(project);
    } else {
        cmd.arg("--lib");
    }

    let res = cmd.output().unwrap();
    if !res.status.success() {
        core::mem::drop(elf_map);
        panic!("{}", String::from_utf8_lossy(&res.stderr));
    }

    let blob = std::fs::read(path.join("target").join(target).join(profile).join(filename))
        .unwrap()
        .leak();

    elf_map.insert((kind, is_64_bit), blob);
    blob
}

#[cfg(not(feature = "std"))]
fn get_test_program(kind: TestProgram, is_64_bit: bool) -> &'static [u8] {
    match (kind, is_64_bit) {
        (TestProgram::Pinky, true) => include_bytes!("../../../guest-programs/target/riscv64emac-unknown-none-polkavm/release/bench-pinky"),
        (TestProgram::Pinky, false) => {
            include_bytes!("../../../guest-programs/target/riscv32emac-unknown-none-polkavm/release/bench-pinky")
        }
        (TestProgram::TestBlob, true) => include_bytes!("../../../guest-programs/target/riscv64emac-unknown-none-polkavm/no-lto/test-blob"),
        (TestProgram::TestBlob, false) => {
            include_bytes!("../../../guest-programs/target/riscv32emac-unknown-none-polkavm/no-lto/test-blob")
        }
        (TestProgram::TestBlobSo, true) => {
            include_bytes!("../../../guest-programs/target/riscv64emac-unknown-none-polkavm/no-lto/test_blob.elf")
        }
        (TestProgram::TestBlobSo, false) => {
            include_bytes!("../../../guest-programs/target/riscv32emac-unknown-none-polkavm/no-lto/test_blob.elf")
        }
    }
}

fn get_native_page_size() -> usize {
    if_compiler_is_supported! {
        { crate::sandbox::get_native_page_size() } else { 4096 }
    }
}

macro_rules! run_tests {
    ($($test_name:ident)+) => {
        if_compiler_is_supported! {
            $(
                paste! {
                    #[cfg(target_os = "linux")]
                    #[test]
                    fn [<compiler_linux_ $test_name>]() {
                        let mut config = crate::Config::default();
                        config.set_worker_count(1);
                        config.set_backend(Some(crate::BackendKind::Compiler));
                        config.set_sandbox(Some(crate::SandboxKind::Linux));
                        $test_name(config);
                    }

                    #[cfg(target_os = "linux")]
                    #[test]
                    fn [<tracing_linux_ $test_name>]() {
                        let mut config = crate::Config::default();
                        config.set_backend(Some(crate::BackendKind::Compiler));
                        config.set_sandbox(Some(crate::SandboxKind::Linux));
                        config.set_allow_experimental(true);
                        config.set_crosscheck(true);
                        $test_name(config);
                    }

                    #[cfg(feature = "generic-sandbox")]
                    #[test]
                    fn [<compiler_generic_ $test_name>]() {
                        let mut config = crate::Config::default();
                        config.set_backend(Some(crate::BackendKind::Compiler));
                        config.set_sandbox(Some(crate::SandboxKind::Generic));
                        config.set_allow_experimental(true);
                        $test_name(config);
                    }

                    #[cfg(feature = "generic-sandbox")]
                    #[test]
                    fn [<tracing_generic_ $test_name>]() {
                        let mut config = crate::Config::default();
                        config.set_backend(Some(crate::BackendKind::Compiler));
                        config.set_sandbox(Some(crate::SandboxKind::Generic));
                        config.set_allow_experimental(true);
                        config.set_crosscheck(true);
                        $test_name(config);
                    }
                }
            )+
        }

        $(
            paste! {
                #[test]
                fn [<interpreter_ $test_name>]() {
                    let mut config = crate::Config::default();
                    config.set_backend(Some(crate::BackendKind::Interpreter));
                    $test_name(config);
                }
            }
        )+
    }
}

macro_rules! run_test_blob_tests {
    ($($test_name:ident)+) => {
        paste! {
            run_tests! {
                $([<unoptimized_bin_32_ $test_name>])+
                $([<unoptimized_bin_64_ $test_name>])+
                $([<unoptimized_cdylib_32_ $test_name>])+
                $([<unoptimized_cdylib_64_ $test_name>])+
                $([<optimized_bin_32_ $test_name>])+
                $([<optimized_bin_64_ $test_name>])+
                $([<optimized_cdylib_32_ $test_name>])+
                $([<optimized_cdylib_64_ $test_name>])+
            }
        }

        $(
            paste! {
                fn [<unoptimized_bin_32_ $test_name>](config: Config) {
                    $test_name(TestBlobArgs {
                        config,
                        optimize: false,
                        is_64_bit: false,
                        is_cdylib: false
                    })
                }

                fn [<unoptimized_bin_64_ $test_name>](config: Config) {
                    $test_name(TestBlobArgs {
                        config,
                        optimize: false,
                        is_64_bit: true,
                        is_cdylib: false
                    })
                }

                fn [<unoptimized_cdylib_32_ $test_name>](config: Config) {
                    $test_name(TestBlobArgs {
                        config,
                        optimize: false,
                        is_64_bit: false,
                        is_cdylib: true
                    })
                }

                fn [<unoptimized_cdylib_64_ $test_name>](config: Config) {
                    $test_name(TestBlobArgs {
                        config,
                        optimize: false,
                        is_64_bit: true,
                        is_cdylib: true
                    })
                }

                fn [<optimized_bin_32_ $test_name>](config: Config) {
                    $test_name(TestBlobArgs {
                        config,
                        optimize: true,
                        is_64_bit: false,
                        is_cdylib: false
                    })
                }

                fn [<optimized_bin_64_ $test_name>](config: Config) {
                    $test_name(TestBlobArgs {
                        config,
                        optimize: true,
                        is_64_bit: true,
                        is_cdylib: false
                    })
                }

                fn [<optimized_cdylib_32_ $test_name>](config: Config) {
                    $test_name(TestBlobArgs {
                        config,
                        optimize: true,
                        is_64_bit: false,
                        is_cdylib: true
                    })
                }

                fn [<optimized_cdylib_64_ $test_name>](config: Config) {
                    $test_name(TestBlobArgs {
                        config,
                        optimize: true,
                        is_64_bit: true,
                        is_cdylib: true
                    })
                }
            }
        )+
    }
}

macro_rules! run_asm_tests {
    ($($test_name:ident)+) => {
        paste! {
            run_tests! {
                $([<unoptimized_64_ $test_name>])+
                $([<optimized_64_ $test_name>])+
            }
        }

        $(
            paste! {
                fn [<unoptimized_64_ $test_name>](config: Config) {
                    $test_name(config, false)
                }

                fn [<optimized_64_ $test_name>](config: Config) {
                    $test_name(config, true)
                }
            }
        )+
    }
}

fn basic_test_blob() -> ProgramBlob {
    let memory_map = MemoryMapBuilder::new(0x4000).rw_data_size(0x4000).build().unwrap();
    let mut builder = ProgramBlobBuilder::new();
    builder.set_rw_data_size(0x4000);
    builder.add_export_by_basic_block(0, b"main");
    builder.add_import(b"hostcall");
    builder.set_code(
        &[
            asm::store_imm_u32(memory_map.rw_data_address(), 0x12345678),
            asm::add_32(S0, A0, A1),
            asm::ecalli(0),
            asm::add_32(A0, A0, S0),
            asm::ret(),
        ],
        &[],
    );
    ProgramBlob::parse(builder.into_vec().unwrap().into()).unwrap()
}

fn basic_test(config: Config) {
    let _ = env_logger::try_init();
    let blob = basic_test_blob();
    let engine = Engine::new(&config).unwrap();
    let module = Module::from_blob(&engine, &Default::default(), blob).unwrap();
    let mut linker: Linker<State, MemoryAccessError> = Linker::new();

    #[derive(Default)]
    struct State {}

    let address = module.memory_map().rw_data_address();
    linker
        .define_typed("hostcall", move |caller: Caller<State>| -> Result<u32, MemoryAccessError> {
            let value = caller.instance.read_u32(address)?;
            assert_eq!(value, 0x12345678);

            Ok(100)
        })
        .unwrap();

    let instance_pre = linker.instantiate_pre(&module).unwrap();
    let mut instance = instance_pre.instantiate().unwrap();
    let mut state = State::default();
    let result = instance
        .call_typed_and_get_result::<u32, (u32, u32)>(&mut state, "main", (1, 10))
        .unwrap();

    assert_eq!(result, 111);
}

fn fallback_hostcall_handler_works(config: Config) {
    let _ = env_logger::try_init();
    let blob = basic_test_blob();
    let engine = Engine::new(&config).unwrap();
    let module = Module::from_blob(&engine, &Default::default(), blob).unwrap();
    let mut linker = Linker::new();

    linker.define_fallback(move |caller: Caller<()>, num: u32| -> Result<(), ()> {
        assert_eq!(num, 0);
        caller.instance.set_reg(Reg::A0, 100);
        Ok(())
    });

    let instance_pre = linker.instantiate_pre(&module).unwrap();
    let mut instance = instance_pre.instantiate().unwrap();
    let result = instance
        .call_typed_and_get_result::<u32, (u32, u32)>(&mut (), "main", (1, 10))
        .unwrap();

    assert_eq!(result, 111);
}

macro_rules! match_interrupt {
    ($interrupt:expr, $pattern:pat) => {
        let i = $interrupt;
        assert!(
            matches!(i, $pattern),
            "unexpected interrupt: {i:?}, expected: {:?}",
            stringify!($pattern)
        );
    };
}

fn step_tracing_basic(engine_config: Config) {
    let _ = env_logger::try_init();
    let blob = basic_test_blob();
    let engine = Engine::new(&engine_config).unwrap();
    let mut config = ModuleConfig::new();
    config.set_step_tracing(true);
    let code_length = blob.code().len() as u32;

    let module = Module::from_blob(&engine, &config, blob).unwrap();
    let mut instance = module.instantiate().unwrap();
    assert_eq!(instance.program_counter(), None);
    assert_eq!(instance.next_program_counter(), None);
    assert!(instance.next_native_program_counter().is_none());

    for pc in 0..=code_length + 1 {
        let pc = ProgramCounter(pc);
        instance.set_next_program_counter(pc);
        assert_eq!(instance.program_counter(), None);
        assert_eq!(instance.next_program_counter(), Some(pc));
    }

    let entry_point = module.exports().find(|export| export == "main").unwrap().program_counter();
    assert_eq!(entry_point.0, 0);

    let list: Vec<_> = module.blob().instructions(DefaultInstructionSet::default()).collect();
    let address = module.memory_map().rw_data_address();

    instance.prepare_call_typed(entry_point, (1, 10));
    assert_eq!(instance.program_counter(), None);
    assert_eq!(instance.next_program_counter(), Some(entry_point));

    match_interrupt!(instance.run().unwrap(), InterruptKind::Step);
    assert_eq!(instance.program_counter(), Some(list[0].offset));
    assert_eq!(instance.next_program_counter(), Some(list[0].offset));
    assert_eq!(instance.read_u32(address).unwrap(), 0);

    // u32 [0x20000] = 305419896

    match_interrupt!(instance.run().unwrap(), InterruptKind::Step);
    assert_eq!(instance.program_counter(), Some(list[1].offset));
    assert_eq!(instance.next_program_counter(), Some(list[1].offset));
    assert_eq!(instance.read_u32(address).unwrap(), 0x12345678);
    assert_eq!(instance.reg(Reg::S0), 0);

    // s0 = a0 + a1

    match_interrupt!(instance.run().unwrap(), InterruptKind::Step);
    assert_eq!(instance.program_counter(), Some(list[2].offset));
    assert_eq!(instance.next_program_counter(), Some(list[2].offset));
    assert_eq!(instance.reg(Reg::S0), 11);

    // ecalli 0

    match_interrupt!(instance.run().unwrap(), InterruptKind::Ecalli(0));
    assert_eq!(instance.program_counter(), Some(list[2].offset));
    assert_eq!(instance.next_program_counter(), Some(list[2].next_offset));
    instance.set_reg(Reg::A0, 100);

    match_interrupt!(instance.run().unwrap(), InterruptKind::Step);
    assert_eq!(instance.program_counter(), Some(list[3].offset));
    assert_eq!(instance.next_program_counter(), Some(list[3].offset));
    assert_eq!(instance.reg(Reg::A0), 100);

    // a0 = a0 + s0

    match_interrupt!(instance.run().unwrap(), InterruptKind::Step);
    assert_eq!(instance.program_counter(), Some(list[4].offset));
    assert_eq!(instance.next_program_counter(), Some(list[4].offset));
    assert_eq!(instance.reg(Reg::A0), 111);

    // ret

    match_interrupt!(instance.run().unwrap(), InterruptKind::Finished);
    assert_eq!(instance.program_counter(), None);
    assert_eq!(instance.next_program_counter(), None);
    assert_eq!(instance.reg(Reg::A0), 111);

    assert_eq!(
        instance.run().unwrap_err().to_string(),
        "failed to run: next program counter is not set"
    );

    // trap, implicit and misaligned

    for offset in [code_length, code_length + 1, code_length + 1000, 0xffffffff, 1] {
        log::trace!("Testing trap at: {}", offset);
        instance.set_next_program_counter(ProgramCounter(offset));
        assert!(instance.program_counter().is_none()); // Calling `set_next_program_counter` clears the program counter.
        match_interrupt!(instance.run().unwrap(), InterruptKind::Step);
        assert_eq!(instance.program_counter(), Some(ProgramCounter(offset)));
        assert_eq!(instance.next_program_counter(), Some(ProgramCounter(offset)));

        match_interrupt!(instance.run().unwrap(), InterruptKind::Trap);
        assert_eq!(instance.program_counter(), Some(ProgramCounter(offset)));
        assert_eq!(instance.next_program_counter(), None);
        assert!(instance.next_native_program_counter().is_none());
    }
}

fn step_tracing_invalid_store(engine_config: Config) {
    let _ = env_logger::try_init();
    let engine = Engine::new(&engine_config).unwrap();
    let mut config = ModuleConfig::new();
    config.set_step_tracing(true);

    let mut builder = ProgramBlobBuilder::new();
    builder.add_export_by_basic_block(0, b"main");
    builder.set_code(&[asm::fallthrough(), asm::store_imm_u32(0, 0x12345678), asm::ret()], &[]);
    let blob = ProgramBlob::parse(builder.into_vec().unwrap().into()).unwrap();
    let module = Module::from_blob(&engine, &config, blob).unwrap();
    let mut instance = module.instantiate().unwrap();

    instance.set_next_program_counter(ProgramCounter(1));
    match_interrupt!(instance.run().unwrap(), InterruptKind::Step);
    match_interrupt!(instance.run().unwrap(), InterruptKind::Trap);
    assert_eq!(instance.program_counter(), Some(ProgramCounter(1)));
    assert_eq!(instance.next_program_counter(), None);
}

fn step_tracing_invalid_load(engine_config: Config) {
    let _ = env_logger::try_init();
    let engine = Engine::new(&engine_config).unwrap();
    let mut config = ModuleConfig::new();
    config.set_step_tracing(true);

    let mut builder = ProgramBlobBuilder::new();
    builder.add_export_by_basic_block(0, b"main");
    builder.set_code(&[asm::fallthrough(), asm::load_i32(Reg::A0, 0), asm::ret()], &[]);
    let blob = ProgramBlob::parse(builder.into_vec().unwrap().into()).unwrap();
    let module = Module::from_blob(&engine, &config, blob).unwrap();
    let mut instance = module.instantiate().unwrap();

    instance.set_next_program_counter(ProgramCounter(1));
    match_interrupt!(instance.run().unwrap(), InterruptKind::Step);
    match_interrupt!(instance.run().unwrap(), InterruptKind::Trap);
    assert_eq!(instance.program_counter(), Some(ProgramCounter(1)));
    assert_eq!(instance.next_program_counter(), None);
}

fn step_tracing_out_of_gas(engine_config: Config) {
    let _ = env_logger::try_init();
    let engine = Engine::new(&engine_config).unwrap();
    let mut config = ModuleConfig::new();
    config.set_step_tracing(true);
    config.set_gas_metering(Some(GasMeteringKind::Sync));

    let mut builder = ProgramBlobBuilder::new();
    builder.add_export_by_basic_block(0, b"main");
    builder.set_code(
        &[
            asm::fallthrough(),
            asm::move_reg(Reg::A0, Reg::A0),
            asm::fallthrough(),
            asm::move_reg(Reg::A0, Reg::A0),
            asm::move_reg(Reg::A0, Reg::A0),
            asm::fallthrough(),
            asm::move_reg(Reg::A0, Reg::A0),
            asm::move_reg(Reg::A0, Reg::A0),
            asm::move_reg(Reg::A0, Reg::A0),
            asm::ret(),
        ],
        &[],
    );

    let blob = ProgramBlob::parse(builder.into_vec().unwrap().into()).unwrap();
    let module = Module::from_blob(&engine, &config, blob).unwrap();
    let offsets: Vec<_> = module
        .blob()
        .instructions(DefaultInstructionSet::default())
        .map(|inst| inst.offset)
        .collect();
    let mut instance = module.instantiate().unwrap();

    instance.set_gas(2);
    instance.set_next_program_counter(offsets[1]);
    match_interrupt!(instance.run().unwrap(), InterruptKind::Step);
    assert_eq!(instance.gas(), 2);
    assert_eq!(instance.program_counter(), Some(offsets[1]));
    assert_eq!(instance.next_program_counter(), Some(offsets[1]));
    if engine_config.backend() == Some(BackendKind::Compiler) {
        assert!(instance.next_native_program_counter().is_some());
    }

    // Setting the program counter again resets stepping.
    instance.set_next_program_counter(offsets[1]); // move_reg, fallthrough
    match_interrupt!(instance.run().unwrap(), InterruptKind::Step);
    assert_eq!(instance.gas(), 2);
    assert_eq!(instance.program_counter(), Some(offsets[1]));
    assert_eq!(instance.next_program_counter(), Some(offsets[1]));
    if engine_config.backend() == Some(BackendKind::Compiler) {
        assert!(instance.next_native_program_counter().is_some());
    }

    match_interrupt!(instance.run().unwrap(), InterruptKind::Step);
    assert_eq!(instance.gas(), 0);
    assert_eq!(instance.program_counter(), Some(offsets[2])); // fallthrough
    assert_eq!(instance.next_program_counter(), Some(offsets[2]));
    if engine_config.backend() == Some(BackendKind::Compiler) {
        assert!(instance.next_native_program_counter().is_some());
    }

    match_interrupt!(instance.run().unwrap(), InterruptKind::Step);
    assert_eq!(instance.gas(), 0);
    assert_eq!(instance.program_counter(), Some(offsets[3])); // move_reg, move_reg, fallthrough
    assert_eq!(instance.next_program_counter(), Some(offsets[3]));
    if engine_config.backend() == Some(BackendKind::Compiler) {
        assert!(instance.next_native_program_counter().is_some());
    }

    for _ in 0..2 {
        match_interrupt!(instance.run().unwrap(), InterruptKind::NotEnoughGas);
        assert_eq!(instance.gas(), 0);
        assert_eq!(instance.program_counter(), Some(offsets[3]));
        assert_eq!(instance.next_program_counter(), Some(offsets[3]));
        if engine_config.backend() == Some(BackendKind::Compiler) {
            assert!(instance.next_native_program_counter().is_some());
        }
    }
}

fn zero_memory(engine_config: Config) {
    let _ = env_logger::try_init();
    let engine = Engine::new(&engine_config).unwrap();

    let memory_map = MemoryMapBuilder::new(0x4000).rw_data_size(0x4000).build().unwrap();
    let mut builder = ProgramBlobBuilder::new();
    builder.set_rw_data_size(0x4000);
    builder.add_export_by_basic_block(0, b"main");
    builder.set_code(
        &[
            asm::store_imm_u32(memory_map.rw_data_address(), 0x12345678),
            asm::ecalli(0),
            asm::load_i32(A0, memory_map.rw_data_address()),
            asm::ret(),
        ],
        &[],
    );

    let blob = ProgramBlob::parse(builder.into_vec().unwrap().into()).unwrap();
    let module = Module::from_blob(&engine, &ModuleConfig::new(), blob).unwrap();
    let offsets: Vec<_> = module
        .blob()
        .instructions(DefaultInstructionSet::default())
        .map(|inst| inst.offset)
        .collect();

    let mut instance = module.instantiate().unwrap();
    instance.set_next_program_counter(offsets[0]);
    instance.set_reg(Reg::RA, crate::RETURN_TO_HOST);
    match_interrupt!(instance.run().unwrap(), InterruptKind::Ecalli(..));
    assert_eq!(instance.read_u32(memory_map.rw_data_address()).unwrap(), 0x12345678);
    instance.zero_memory(memory_map.rw_data_address(), 2).unwrap();
    let value = instance.read_u32(memory_map.rw_data_address()).unwrap();
    assert_eq!(value, 0x12340000, "unexpected value: 0x{value:x}");
    match_interrupt!(instance.run().unwrap(), InterruptKind::Finished);
    assert_eq!(instance.reg(A0), 0x12340000);
}

fn expect_segfault(interrupt: InterruptKind) -> Segfault {
    match interrupt {
        InterruptKind::Segfault(segfault) => segfault,
        interrupt => unreachable!("expected segfault, got: {interrupt:?}"),
    }
}

fn dynamic_jump_to_null(engine_config: Config) {
    let _ = env_logger::try_init();
    let engine = Engine::new(&engine_config).unwrap();
    let programs = [
        vec![asm::move_reg(Reg::A0, Reg::A0), asm::ret()],
        vec![asm::move_reg(Reg::A0, Reg::A0), asm::ret(), asm::move_reg(Reg::A0, Reg::A0)],
    ];

    for code in programs {
        log::info!("Testing program...");
        let mut builder = ProgramBlobBuilder::new();
        builder.add_export_by_basic_block(0, b"main");
        builder.set_code(&code, &[]);

        let blob = ProgramBlob::parse(builder.into_vec().unwrap().into()).unwrap();
        let module = Module::from_blob(&engine, &ModuleConfig::new(), blob).unwrap();
        let offsets: Vec<_> = module
            .blob()
            .instructions(DefaultInstructionSet::default())
            .map(|inst| inst.offset)
            .collect();

        let mut instance = module.instantiate().unwrap();
        instance.set_next_program_counter(offsets[0]);
        match_interrupt!(instance.run().unwrap(), InterruptKind::Trap);
        assert_eq!(instance.program_counter(), Some(offsets[1]));
        assert_eq!(instance.next_program_counter(), None);
    }
}

fn simple_test(engine_config: Config) {
    let _ = env_logger::try_init();
    let engine = Engine::new(&engine_config).unwrap();
    let mut builder = ProgramBlobBuilder::new();
    builder.add_export_by_basic_block(0, b"main");
    builder.set_code(&[asm::load_imm(A0, 0x1234), asm::add_imm_32(A1, A1, 100), asm::ret()], &[]);

    let blob = ProgramBlob::parse(builder.into_vec().unwrap().into()).unwrap();
    let module = Module::from_blob(&engine, &ModuleConfig::new(), blob).unwrap();
    let offsets: Vec<_> = module
        .blob()
        .instructions(DefaultInstructionSet::default())
        .map(|inst| inst.offset)
        .collect();

    let mut instance = module.instantiate().unwrap();
    instance.set_reg(Reg::RA, crate::RETURN_TO_HOST);
    instance.set_reg(Reg::A1, 0);
    instance.set_next_program_counter(offsets[0]);
    match_interrupt!(instance.run().unwrap(), InterruptKind::Finished);
    assert_eq!(instance.reg(Reg::A0), 0x1234);
    assert_eq!(instance.reg(Reg::A1), 100);
}

fn out_of_range_execution(engine_config: Config) {
    let _ = env_logger::try_init();
    let engine = Engine::new(&engine_config).unwrap();
    let mut builder = ProgramBlobBuilder::new();
    builder.add_export_by_basic_block(0, b"main");
    builder.set_code(&[asm::load_imm(A0, 1), asm::load_imm(A0, 2), asm::branch_eq_imm(RA, 0, 0)], &[]);

    let blob = ProgramBlob::parse(builder.into_vec().unwrap().into()).unwrap();
    let module = Module::from_blob(&engine, &ModuleConfig::new(), blob).unwrap();
    let next_offsets: Vec<_> = module
        .blob()
        .instructions(DefaultInstructionSet::default())
        .map(|inst| inst.next_offset)
        .collect();

    let mut instance = module.instantiate().unwrap();
    instance.set_reg(Reg::RA, crate::RETURN_TO_HOST);
    instance.set_next_program_counter(ProgramCounter(0));
    match_interrupt!(instance.run().unwrap(), InterruptKind::Trap);
    assert_eq!(instance.program_counter(), Some(next_offsets[2]));
}

fn jump_into_middle_of_basic_block_from_outside(engine_config: Config) {
    let _ = env_logger::try_init();
    let engine = Engine::new(&engine_config).unwrap();
    let mut builder = ProgramBlobBuilder::new();
    builder.add_export_by_basic_block(0, b"main");
    builder.set_code(
        &[
            asm::add_imm_32(A0, A0, 2),
            asm::add_imm_32(A0, A0, 4),
            asm::add_imm_32(A0, A0, 8),
            asm::add_imm_32(A0, A0, 16),
            asm::ret(),
        ],
        &[],
    );

    let blob = ProgramBlob::parse(builder.into_vec().unwrap().into()).unwrap();
    let mut module_config: ModuleConfig = ModuleConfig::new();
    module_config.set_page_size(get_native_page_size().try_into().unwrap());
    module_config.set_gas_metering(Some(GasMeteringKind::Sync));
    let module = Module::from_blob(&engine, &module_config, blob).unwrap();
    let offsets: Vec<_> = module
        .blob()
        .instructions(DefaultInstructionSet::default())
        .map(|inst| inst.offset)
        .collect();

    let mut instance = module.instantiate().unwrap();
    instance.set_reg(Reg::RA, crate::RETURN_TO_HOST);
    instance.set_gas(1000);

    instance.set_reg(Reg::A0, 0);
    instance.set_next_program_counter(offsets[4]);
    match_interrupt!(instance.run().unwrap(), InterruptKind::Finished);
    assert_eq!(instance.reg(Reg::A0), 0);
    assert_eq!(instance.gas(), 1000);

    instance.set_reg(Reg::A0, 0);
    instance.set_next_program_counter(offsets[3]);
    match_interrupt!(instance.run().unwrap(), InterruptKind::Finished);
    assert_eq!(instance.reg(Reg::A0), 16);
    assert_eq!(instance.gas(), 1000);

    instance.set_reg(Reg::A0, 0);
    instance.set_next_program_counter(offsets[1]);
    match_interrupt!(instance.run().unwrap(), InterruptKind::Finished);
    assert_eq!(instance.reg(Reg::A0), 4 + 8 + 16);
    assert_eq!(instance.gas(), 1000);

    instance.set_reg(Reg::A0, 0);
    instance.set_next_program_counter(offsets[2]);
    match_interrupt!(instance.run().unwrap(), InterruptKind::Finished);
    assert_eq!(instance.reg(Reg::A0), 8 + 16);
    assert_eq!(instance.gas(), 1000);

    instance.set_reg(Reg::A0, 0);
    instance.set_next_program_counter(offsets[0]);
    match_interrupt!(instance.run().unwrap(), InterruptKind::Finished);
    assert_eq!(instance.reg(Reg::A0), 2 + 4 + 8 + 16);
    assert_eq!(instance.gas(), 995);
}

fn jump_into_middle_of_basic_block_from_within(engine_config: Config) {
    let _ = env_logger::try_init();
    let engine = Engine::new(&engine_config).unwrap();
    let mut builder = ProgramBlobBuilder::new();
    builder.add_export_by_basic_block(0, b"main");
    builder.set_code(&[asm::jump(1), asm::add_imm_32(A0, A0, 100), asm::ret()], &[]);

    let mut blob = ProgramBlob::parse(builder.into_vec().unwrap().into()).unwrap();

    // First, sanity check: does this program execute correctly as-is?
    let instructions = {
        let mut module_config: ModuleConfig = ModuleConfig::new();
        module_config.set_page_size(get_native_page_size().try_into().unwrap());
        module_config.set_gas_metering(Some(GasMeteringKind::Sync));
        let module = Module::from_blob(&engine, &module_config, blob.clone()).unwrap();
        let instructions: Vec<_> = module.blob().instructions(DefaultInstructionSet::default()).collect();

        let mut instance = module.instantiate().unwrap();
        instance.set_reg(Reg::RA, crate::RETURN_TO_HOST);
        instance.set_gas(1000);

        instance.set_next_program_counter(instructions[0].offset);
        match_interrupt!(instance.run().unwrap(), InterruptKind::Finished);
        assert_eq!(instance.reg(Reg::A0), 100);
        assert_eq!(instance.gas(), 997);
        instructions
    };

    use polkavm_common::program::{Instruction, ParsedInstruction};

    // Then, let's patch the code to jump somewhere invalid.
    assert_eq!(
        instructions[0],
        ParsedInstruction {
            kind: Instruction::jump(instructions[1].offset.0),
            offset: ProgramCounter(0),
            next_offset: ProgramCounter(2)
        }
    );
    assert_eq!(instructions[2].kind, asm::ret());

    // Patch the jump so that it jumps after the `add_imm_32`/before the `ret`.
    let mut raw_code = blob.code().to_vec();
    raw_code[1] = (instructions[2].offset.0 - instructions[0].offset.0) as u8;

    blob.set_code(raw_code.into());
    let new_instructions: Vec<_> = blob.instructions(DefaultInstructionSet::default()).collect();
    assert_eq!(&instructions[1..], &new_instructions[1..]);
    assert_eq!(new_instructions[0].kind, asm::jump(new_instructions[2].offset.0));

    let mut module_config: ModuleConfig = ModuleConfig::new();
    module_config.set_page_size(get_native_page_size().try_into().unwrap());
    module_config.set_gas_metering(Some(GasMeteringKind::Sync));
    let module = Module::from_blob(&engine, &module_config, blob.clone()).unwrap();
    let instructions: Vec<_> = module.blob().instructions(DefaultInstructionSet::default()).collect();

    let mut instance = module.instantiate().unwrap();
    instance.set_reg(Reg::RA, crate::RETURN_TO_HOST);
    instance.set_gas(1000);

    instance.set_next_program_counter(instructions[0].offset);
    match_interrupt!(instance.run().unwrap(), InterruptKind::Trap);
    assert_eq!(instance.gas(), 999);
}

fn jump_after_invalid_instruction_from_within(engine_config: Config) {
    let _ = env_logger::try_init();
    let engine = Engine::new(&engine_config).unwrap();
    let mut builder = ProgramBlobBuilder::new();
    builder.add_export_by_basic_block(0, b"main");
    builder.set_code(&[asm::trap(), asm::add_imm_32(A0, A0, 100), asm::jump(1)], &[]);

    let mut blob = ProgramBlob::parse(builder.into_vec().unwrap().into()).unwrap();
    let mut raw_code = blob.code().to_vec();
    raw_code[0] = 255;
    blob.set_code(raw_code.into());
    let instructions: Vec<_> = blob.instructions(DefaultInstructionSet::default()).collect();
    assert_eq!(
        instructions[0],
        polkavm_common::program::ParsedInstruction {
            kind: crate::program::Instruction::invalid,
            offset: ProgramCounter(0),
            next_offset: ProgramCounter(1),
        }
    );

    let mut module_config: ModuleConfig = ModuleConfig::new();
    module_config.set_page_size(get_native_page_size().try_into().unwrap());
    module_config.set_gas_metering(Some(GasMeteringKind::Sync));
    let module = Module::from_blob(&engine, &module_config, blob.clone()).unwrap();

    let mut instance = module.instantiate().unwrap();
    instance.set_reg(Reg::RA, crate::RETURN_TO_HOST);
    instance.set_gas(1000);

    instance.set_next_program_counter(instructions[1].offset);
    match_interrupt!(instance.run().unwrap(), InterruptKind::Trap);
    assert_eq!(instance.gas(), 998);
}

fn jump_indirect_simple(engine_config: Config) {
    let _ = env_logger::try_init();
    let engine = Engine::new(&engine_config).unwrap();
    let mut builder = ProgramBlobBuilder::new_64bit();
    builder.add_export_by_basic_block(0, b"main");
    builder.set_code(
        &[
            asm::jump_indirect(A0, 0),
            asm::load_imm(A1, 100),
            asm::ret(),
            asm::load_imm(A1, 200),
            asm::ret(),
        ],
        &[1, 2],
    );

    let blob = ProgramBlob::parse(builder.into_vec().unwrap().into()).unwrap();
    let module = Module::from_blob(&engine, &Default::default(), blob.clone()).unwrap();

    let mut instance = module.instantiate().unwrap();
    instance.set_reg(Reg::RA, crate::RETURN_TO_HOST);
    instance.set_reg(Reg::A0, 2);
    instance.set_next_program_counter(ProgramCounter(0));
    match_interrupt!(instance.run().unwrap(), InterruptKind::Finished);
    assert_eq!(instance.reg(Reg::A1), 100);

    let mut instance = module.instantiate().unwrap();
    instance.set_reg(Reg::RA, crate::RETURN_TO_HOST);
    instance.set_reg(Reg::A0, 4);
    instance.set_next_program_counter(ProgramCounter(0));
    match_interrupt!(instance.run().unwrap(), InterruptKind::Finished);
    assert_eq!(instance.reg(Reg::A1), 200);

    for pointer in [0, 1, 3, 5, 6, 7, 1024 * 1024 - 1, 1024 * 1024, 0xffffffffffffffff] {
        log::info!("Trying pointer: {pointer}");
        let mut instance = module.instantiate().unwrap();
        instance.set_reg(Reg::RA, crate::RETURN_TO_HOST);
        instance.set_reg(Reg::A0, pointer);
        instance.set_next_program_counter(ProgramCounter(0));
        match_interrupt!(instance.run().unwrap(), InterruptKind::Trap);
    }
}

fn jump_indirect_big_table(engine_config: Config) {
    let _ = env_logger::try_init();
    let engine = Engine::new(&engine_config).unwrap();
    let mut builder = ProgramBlobBuilder::new_64bit();
    builder.add_export_by_basic_block(0, b"main");
    builder.set_code(
        &[asm::jump_indirect(A0, 1024 * 1024), asm::trap(), asm::ret()],
        &vec![2; 1024 * 1024],
    );

    let blob = ProgramBlob::parse(builder.into_vec().unwrap().into()).unwrap();
    let module = Module::from_blob(&engine, &Default::default(), blob.clone()).unwrap();

    let mut instance = module.instantiate().unwrap();
    instance.set_reg(Reg::RA, crate::RETURN_TO_HOST);
    instance.set_next_program_counter(ProgramCounter(0));
    match_interrupt!(instance.run().unwrap(), InterruptKind::Finished);
}

fn dynamic_paging_basic(mut engine_config: Config) {
    engine_config.set_allow_dynamic_paging(true);

    let _ = env_logger::try_init();

    let engine = Engine::new(&engine_config).unwrap();
    let page_size = get_native_page_size() as u32;
    let mut builder = ProgramBlobBuilder::new();
    builder.add_export_by_basic_block(0, b"main");
    builder.set_code(
        &[
            asm::load_imm(Reg::A3, 0x1234),
            asm::store_imm_u32(0x10004, 1),
            asm::load_i32(Reg::A0, 0x10004),
            asm::load_i32(Reg::A1, 0x10008),
            asm::load_i32(Reg::A2, 0x10000 + page_size),
            asm::ret(),
        ],
        &[],
    );

    let blob = ProgramBlob::parse(builder.into_vec().unwrap().into()).unwrap();
    let mut module_config = ModuleConfig::new();
    module_config.set_page_size(page_size);
    module_config.set_dynamic_paging(true);
    let module = Module::from_blob(&engine, &module_config, blob).unwrap();
    let offsets: Vec<_> = module
        .blob()
        .instructions(DefaultInstructionSet::default())
        .map(|inst| inst.offset)
        .collect();

    let mut instance = module.instantiate().unwrap();
    instance.set_reg(Reg::RA, crate::RETURN_TO_HOST);
    instance.set_reg(Reg::A0, 0x10); // Just clobber the registers.
    instance.set_reg(Reg::A1, 0x11);
    instance.set_reg(Reg::A2, 0x12);
    instance.set_reg(Reg::A3, 0x13);
    instance.set_next_program_counter(offsets[0]);
    let segfault = expect_segfault(instance.run().unwrap());
    assert_eq!(segfault.page_address, 0x10000);
    assert_eq!(segfault.page_size, page_size);
    assert_eq!(instance.program_counter(), Some(offsets[1]));
    assert_eq!(instance.next_program_counter(), Some(offsets[1]));
    if engine_config.backend() == Some(BackendKind::Compiler) {
        assert!(instance.next_native_program_counter().is_some());
    }
    assert_eq!(instance.reg(Reg::A3), 0x1234); // Registers are properly fetched.
    instance.set_reg(Reg::T0, 0x5678);

    let segfault = expect_segfault(instance.run().unwrap());
    // Segfault was not handled.
    assert_eq!(instance.program_counter(), Some(offsets[1]));
    assert_eq!(instance.next_program_counter(), Some(offsets[1]));
    assert_eq!(segfault.page_address, 0x10000);
    assert_eq!(segfault.page_size, page_size);

    // Now handle it.
    instance.zero_memory(segfault.page_address, page_size).unwrap();
    assert_eq!(instance.is_memory_accessible(0x10000, 0x4, false), true);
    assert_eq!(instance.is_memory_accessible(0x10000 + page_size, 0x4, false), false);

    let segfault = expect_segfault(instance.run().unwrap());
    assert_eq!(segfault.page_address, 0x10000 + page_size);
    assert_eq!(segfault.page_size, page_size);
    assert_eq!(instance.program_counter(), Some(offsets[4]));
    assert_eq!(instance.next_program_counter(), Some(offsets[4]));
    assert_eq!(instance.reg(Reg::A0), 1);
    assert_eq!(instance.reg(Reg::A1), 0);
    assert_eq!(instance.reg(Reg::A2), 0x12);
    assert_eq!(instance.reg(Reg::T0), 0x5678);
    instance.zero_memory(segfault.page_address, page_size).unwrap();

    match_interrupt!(instance.run().unwrap(), InterruptKind::Finished);
    assert_eq!(instance.reg(Reg::A2), 0);
    assert_eq!(instance.reg(Reg::T0), 0x5678);

    // Running the program again produces no more segfaults, since everything is faulted already.
    instance.set_next_program_counter(offsets[0]);
    match_interrupt!(instance.run().unwrap(), InterruptKind::Finished);
}

fn dynamic_paging_freeing_pages(mut engine_config: Config) {
    engine_config.set_allow_dynamic_paging(true);

    let _ = env_logger::try_init();

    let engine = Engine::new(&engine_config).unwrap();
    let page_size = get_native_page_size() as u32;
    let mut builder = ProgramBlobBuilder::new();
    builder.add_export_by_basic_block(0, b"main");
    builder.set_code(&[asm::load_i32(Reg::A0, 0x10000), asm::ret()], &[]);

    let blob = ProgramBlob::parse(builder.into_vec().unwrap().into()).unwrap();
    let mut module_config = ModuleConfig::new();
    module_config.set_page_size(page_size);
    module_config.set_dynamic_paging(true);
    let module = Module::from_blob(&engine, &module_config, blob).unwrap();
    let offsets: Vec<_> = module
        .blob()
        .instructions(DefaultInstructionSet::default())
        .map(|inst| inst.offset)
        .collect();

    let mut instance = module.instantiate().unwrap();
    instance.set_reg(Reg::RA, crate::RETURN_TO_HOST);
    instance.set_next_program_counter(offsets[0]);
    let segfault = expect_segfault(instance.run().unwrap());
    instance.zero_memory(segfault.page_address, page_size).unwrap();
    match_interrupt!(instance.run().unwrap(), InterruptKind::Finished);

    instance.set_next_program_counter(offsets[0]);
    match_interrupt!(instance.run().unwrap(), InterruptKind::Finished);

    instance.free_pages(0x10000, page_size).unwrap();

    instance.set_next_program_counter(offsets[0]);
    expect_segfault(instance.run().unwrap());
}

fn dynamic_paging_protect_memory(mut engine_config: Config) {
    engine_config.set_allow_dynamic_paging(true);

    if engine_config.crosscheck() {
        // TODO: This is currently broken due to a different stepping behavior when page faults are involved.
        return;
    }

    let _ = env_logger::try_init();

    let engine = Engine::new(&engine_config).unwrap();
    let page_size = get_native_page_size() as u32;
    let mut builder = ProgramBlobBuilder::new();
    builder.add_export_by_basic_block(0, b"main");
    builder.set_code(
        &[asm::load_i32(Reg::A0, 0x10000), asm::store_imm_u32(0x10000, 0x12345678), asm::ret()],
        &[],
    );

    let blob = ProgramBlob::parse(builder.into_vec().unwrap().into()).unwrap();
    let mut module_config = ModuleConfig::new();
    module_config.set_page_size(page_size);
    module_config.set_dynamic_paging(true);
    let module = Module::from_blob(&engine, &module_config, blob).unwrap();
    let offsets: Vec<_> = module
        .blob()
        .instructions(DefaultInstructionSet::default())
        .map(|inst| inst.offset)
        .collect();

    let mut instance = module.instantiate().unwrap();
    instance.set_reg(Reg::RA, crate::RETURN_TO_HOST);
    instance.set_next_program_counter(offsets[0]);
    let segfault = expect_segfault(instance.run().unwrap());
    assert_eq!(instance.program_counter(), Some(offsets[0]));
    instance.zero_memory(segfault.page_address, page_size).unwrap();
    instance.protect_memory(segfault.page_address, page_size).unwrap();
    assert_eq!(instance.run().unwrap(), InterruptKind::Trap);
    assert_eq!(instance.program_counter(), Some(offsets[1]));
    assert_eq!(instance.next_program_counter(), None);
}

#[cfg(not(feature = "std"))]
fn dynamic_paging_stress_test(_engine_config: Config) {}

#[cfg(feature = "std")]
fn dynamic_paging_stress_test(mut engine_config: Config) {
    let _ = env_logger::try_init();
    engine_config.set_allow_dynamic_paging(true);
    engine_config.set_worker_count(0);

    let mut builder = ProgramBlobBuilder::new();
    builder.add_export_by_basic_block(0, b"main");
    builder.set_code(&[asm::load_i32(Reg::A0, 0x10000), asm::ret()], &[]);

    let blob = ProgramBlob::parse(builder.into_vec().unwrap().into()).unwrap();
    for _ in 0..4 {
        let mut threads = Vec::new();
        for _ in 0..16 {
            let engine_config = engine_config.clone();
            let blob = blob.clone();
            let thread = std::thread::spawn(move || {
                let engine = Engine::new(&engine_config).unwrap();
                let page_size = get_native_page_size() as u32;
                let mut module_config = ModuleConfig::new();
                module_config.set_page_size(page_size);
                module_config.set_dynamic_paging(true);
                let module = Module::from_blob(&engine, &module_config, blob).unwrap();
                let offsets: Vec<_> = module
                    .blob()
                    .instructions(DefaultInstructionSet::default())
                    .map(|inst| inst.offset)
                    .collect();

                let mut instance = module.instantiate().unwrap();
                instance.set_reg(Reg::RA, crate::RETURN_TO_HOST);
                instance.set_next_program_counter(offsets[0]);
                let segfault = expect_segfault(instance.run().unwrap());
                instance.zero_memory(segfault.page_address, page_size).unwrap();
                match_interrupt!(instance.run().unwrap(), InterruptKind::Finished);
            });
            threads.push(thread);
        }

        for thread in threads {
            thread.join().unwrap();
        }
    }
}

fn dynamic_paging_initialize_multiple_pages(mut engine_config: Config) {
    engine_config.set_allow_dynamic_paging(true);

    let _ = env_logger::try_init();

    let engine = Engine::new(&engine_config).unwrap();
    let page_size = get_native_page_size() as u32;
    let mut builder = ProgramBlobBuilder::new();
    builder.add_export_by_basic_block(0, b"main");
    builder.set_code(
        &[
            asm::load_i32(Reg::A0, 0x10004),
            asm::load_i32(Reg::A1, 0x10004 + page_size),
            asm::ret(),
        ],
        &[],
    );

    let blob = ProgramBlob::parse(builder.into_vec().unwrap().into()).unwrap();
    let mut module_config = ModuleConfig::new();
    module_config.set_page_size(page_size);
    module_config.set_dynamic_paging(true);
    let module = Module::from_blob(&engine, &module_config, blob).unwrap();
    let offsets: Vec<_> = module
        .blob()
        .instructions(DefaultInstructionSet::default())
        .map(|inst| inst.offset)
        .collect();

    let mut instance = module.instantiate().unwrap();
    instance.set_reg(Reg::RA, crate::RETURN_TO_HOST);
    instance.set_next_program_counter(offsets[0]);
    let segfault = expect_segfault(instance.run().unwrap());
    assert_eq!(segfault.page_address, 0x10000);
    instance.zero_memory(0x10000, page_size * 2).unwrap();
    // We've zeroed two pages, so we don't get a segfault anymore.
    match_interrupt!(instance.run().unwrap(), InterruptKind::Finished);
}

fn dynamic_paging_preinitialize_pages(mut engine_config: Config) {
    engine_config.set_allow_dynamic_paging(true);

    let _ = env_logger::try_init();

    let engine = Engine::new(&engine_config).unwrap();
    let page_size = get_native_page_size() as u32;
    let mut builder = ProgramBlobBuilder::new();
    builder.add_export_by_basic_block(0, b"main");
    builder.set_code(
        &[
            asm::load_i32(Reg::A0, 0x10004),
            asm::load_i32(Reg::A1, 0x10004 + page_size),
            asm::ret(),
        ],
        &[],
    );

    let blob = ProgramBlob::parse(builder.into_vec().unwrap().into()).unwrap();
    let mut module_config = ModuleConfig::new();
    module_config.set_page_size(page_size);
    module_config.set_dynamic_paging(true);
    let module = Module::from_blob(&engine, &module_config, blob).unwrap();
    let offsets: Vec<_> = module
        .blob()
        .instructions(DefaultInstructionSet::default())
        .map(|inst| inst.offset)
        .collect();

    let mut instance = module.instantiate().unwrap();
    instance.set_reg(Reg::RA, crate::RETURN_TO_HOST);
    instance.set_next_program_counter(offsets[0]);
    instance.zero_memory(0x10000, page_size * 2).unwrap();
    match_interrupt!(instance.run().unwrap(), InterruptKind::Finished);
}

fn dynamic_paging_reading_does_not_resolve_segfaults(mut engine_config: Config) {
    engine_config.set_allow_dynamic_paging(true);

    let _ = env_logger::try_init();

    let engine = Engine::new(&engine_config).unwrap();
    let page_size = get_native_page_size() as u32;
    let mut builder = ProgramBlobBuilder::new();
    builder.add_export_by_basic_block(0, b"main");
    builder.set_code(&[asm::load_i32(Reg::A0, 0x10000), asm::ret()], &[]);

    let blob = ProgramBlob::parse(builder.into_vec().unwrap().into()).unwrap();
    let mut module_config = ModuleConfig::new();
    module_config.set_page_size(page_size);
    module_config.set_dynamic_paging(true);
    let module = Module::from_blob(&engine, &module_config, blob).unwrap();
    let offsets: Vec<_> = module
        .blob()
        .instructions(DefaultInstructionSet::default())
        .map(|inst| inst.offset)
        .collect();

    let mut instance = module.instantiate().unwrap();
    instance.set_reg(Reg::RA, crate::RETURN_TO_HOST);
    instance.set_next_program_counter(offsets[0]);
    let segfault = expect_segfault(instance.run().unwrap());
    assert_eq!(segfault.page_address, 0x10000);
    assert!(instance.read_u32(0x10000).is_err());

    let segfault = expect_segfault(instance.run().unwrap());
    assert_eq!(segfault.page_address, 0x10000);
}

fn dynamic_paging_read_at_page_boundary(mut engine_config: Config) {
    engine_config.set_allow_dynamic_paging(true);

    let _ = env_logger::try_init();

    let engine = Engine::new(&engine_config).unwrap();
    let page_size = get_native_page_size() as u32;
    let mut builder = ProgramBlobBuilder::new();
    builder.add_export_by_basic_block(0, b"main");
    builder.set_code(&[asm::load_i32(Reg::A0, 0x10ffe), asm::ret()], &[]);

    let blob = ProgramBlob::parse(builder.into_vec().unwrap().into()).unwrap();
    let mut module_config = ModuleConfig::new();
    module_config.set_page_size(page_size);
    module_config.set_dynamic_paging(true);
    let module = Module::from_blob(&engine, &module_config, blob).unwrap();
    let offsets: Vec<_> = module
        .blob()
        .instructions(DefaultInstructionSet::default())
        .map(|inst| inst.offset)
        .collect();

    let mut instance = module.instantiate().unwrap();
    instance.set_reg(Reg::RA, crate::RETURN_TO_HOST);
    instance.set_next_program_counter(offsets[0]);
    let segfault = expect_segfault(instance.run().unwrap());
    assert_eq!(segfault.page_address, 0x10000);
    instance.write_memory(0x10fff, &[0xaa, 0xbb]).unwrap();

    match_interrupt!(instance.run().unwrap(), InterruptKind::Finished);
    assert_eq!(instance.reg(Reg::A0), 0x00bbaa00);
}

fn dynamic_paging_read_at_top_of_address_space(mut engine_config: Config) {
    engine_config.set_allow_dynamic_paging(true);

    let _ = env_logger::try_init();

    let engine = Engine::new(&engine_config).unwrap();
    let page_size = get_native_page_size() as u32;
    let mut builder = ProgramBlobBuilder::new();
    builder.add_export_by_basic_block(0, b"main");
    builder.set_code(&[asm::load_i32(Reg::A0, 0xffffffff), asm::ret()], &[]);

    let blob = ProgramBlob::parse(builder.into_vec().unwrap().into()).unwrap();
    let mut module_config = ModuleConfig::new();
    module_config.set_page_size(page_size);
    module_config.set_dynamic_paging(true);
    let module = Module::from_blob(&engine, &module_config, blob).unwrap();
    let offsets: Vec<_> = module
        .blob()
        .instructions(DefaultInstructionSet::default())
        .map(|inst| inst.offset)
        .collect();

    let mut instance = module.instantiate().unwrap();
    instance.set_reg(Reg::RA, crate::RETURN_TO_HOST);
    instance.set_next_program_counter(offsets[0]);
    let segfault = expect_segfault(instance.run().unwrap());
    assert_eq!(segfault.page_address, 0xfffff000);
}

fn dynamic_paging_read_with_upper_bits_set(mut engine_config: Config) {
    engine_config.set_allow_dynamic_paging(true);

    let _ = env_logger::try_init();

    let engine = Engine::new(&engine_config).unwrap();
    let page_size = get_native_page_size() as u32;
    let mut builder = ProgramBlobBuilder::new_64bit();
    builder.add_export_by_basic_block(0, b"main");
    builder.set_code(
        &[
            asm::load_imm64(Reg::A0, 0xffffffff10000001),
            asm::load_indirect_i32(Reg::A1, Reg::A0, 0),
            asm::ret(),
        ],
        &[],
    );

    let blob = ProgramBlob::parse(builder.into_vec().unwrap().into()).unwrap();
    let mut module_config = ModuleConfig::new();
    module_config.set_page_size(page_size);
    module_config.set_dynamic_paging(true);
    let module = Module::from_blob(&engine, &module_config, blob).unwrap();
    let offsets: Vec<_> = module
        .blob()
        .instructions(DefaultInstructionSet::default())
        .map(|inst| inst.offset)
        .collect();

    let mut instance = module.instantiate().unwrap();
    instance.set_reg(Reg::RA, crate::RETURN_TO_HOST);
    instance.set_next_program_counter(offsets[0]);
    let segfault = expect_segfault(instance.run().unwrap());
    assert_eq!(segfault.page_address, 0x10000000);
}

fn dynamic_paging_read_at_bottom_of_address_space(mut engine_config: Config) {
    engine_config.set_allow_dynamic_paging(true);

    let _ = env_logger::try_init();

    let engine = Engine::new(&engine_config).unwrap();
    let page_size = get_native_page_size() as u32;
    let mut builder = ProgramBlobBuilder::new();
    builder.add_export_by_basic_block(0, b"main");
    builder.set_code(&[asm::load_i32(Reg::A0, 1), asm::ret()], &[]);

    let blob = ProgramBlob::parse(builder.into_vec().unwrap().into()).unwrap();
    let mut module_config = ModuleConfig::new();
    module_config.set_page_size(page_size);
    module_config.set_dynamic_paging(true);
    let module = Module::from_blob(&engine, &module_config, blob).unwrap();
    let offsets: Vec<_> = module
        .blob()
        .instructions(DefaultInstructionSet::default())
        .map(|inst| inst.offset)
        .collect();

    let mut instance = module.instantiate().unwrap();
    instance.set_reg(Reg::RA, crate::RETURN_TO_HOST);
    instance.set_next_program_counter(offsets[0]);
    assert_eq!(instance.run().unwrap(), InterruptKind::Trap);
}

fn dynamic_paging_write_at_page_boundary_with_no_pages(mut engine_config: Config) {
    engine_config.set_allow_dynamic_paging(true);

    let _ = env_logger::try_init();

    let engine = Engine::new(&engine_config).unwrap();
    let page_size = get_native_page_size() as u32;
    let mut builder = ProgramBlobBuilder::new();
    builder.add_export_by_basic_block(0, b"main");
    builder.set_code(&[asm::store_imm_u32(0x10ffe, 0x12345678), asm::ret()], &[]);

    let blob = ProgramBlob::parse(builder.into_vec().unwrap().into()).unwrap();
    let mut module_config = ModuleConfig::new();
    module_config.set_page_size(page_size);
    module_config.set_dynamic_paging(true);
    let module = Module::from_blob(&engine, &module_config, blob).unwrap();
    let offsets: Vec<_> = module
        .blob()
        .instructions(DefaultInstructionSet::default())
        .map(|inst| inst.offset)
        .collect();

    let mut instance = module.instantiate().unwrap();
    instance.set_reg(Reg::RA, crate::RETURN_TO_HOST);
    instance.set_next_program_counter(offsets[0]);
    let segfault = expect_segfault(instance.run().unwrap());
    assert_eq!(segfault.page_address, 0x10000);
    instance.zero_memory(0x10000, page_size).unwrap();

    let segfault = expect_segfault(instance.run().unwrap());
    assert_eq!(segfault.page_address, 0x11000);
    assert_eq!(instance.read_memory(0x10ffe, 2).unwrap(), vec![0, 0]);
    instance.zero_memory(0x11000, page_size).unwrap();

    match_interrupt!(instance.run().unwrap(), InterruptKind::Finished);
    assert_eq!(instance.read_memory(0x10ffe, 2).unwrap(), vec![0x78, 0x56]);
}

fn dynamic_paging_write_at_page_boundary_with_first_page(mut engine_config: Config) {
    engine_config.set_allow_dynamic_paging(true);

    let _ = env_logger::try_init();

    let engine = Engine::new(&engine_config).unwrap();
    let page_size = get_native_page_size() as u32;
    let mut builder = ProgramBlobBuilder::new();
    builder.add_export_by_basic_block(0, b"main");
    builder.set_code(&[asm::store_imm_u32(0x10ffe, 0x12345678), asm::ret()], &[]);

    let blob = ProgramBlob::parse(builder.into_vec().unwrap().into()).unwrap();
    let mut module_config = ModuleConfig::new();
    module_config.set_page_size(page_size);
    module_config.set_dynamic_paging(true);
    let module = Module::from_blob(&engine, &module_config, blob).unwrap();
    let offsets: Vec<_> = module
        .blob()
        .instructions(DefaultInstructionSet::default())
        .map(|inst| inst.offset)
        .collect();

    let mut instance = module.instantiate().unwrap();
    instance.set_reg(Reg::RA, crate::RETURN_TO_HOST);
    instance.set_next_program_counter(offsets[0]);
    instance.zero_memory(0x10000, page_size).unwrap();

    let segfault = expect_segfault(instance.run().unwrap());
    assert_eq!(segfault.page_address, 0x11000);
    assert_eq!(instance.read_memory(0x10ffe, 2).unwrap(), vec![0, 0]);
    instance.zero_memory(0x11000, page_size).unwrap();

    match_interrupt!(instance.run().unwrap(), InterruptKind::Finished);
    assert_eq!(instance.read_memory(0x10ffe, 2).unwrap(), vec![0x78, 0x56]);
}

fn dynamic_paging_write_at_page_boundary_with_second_page(mut engine_config: Config) {
    engine_config.set_allow_dynamic_paging(true);

    let _ = env_logger::try_init();

    let engine = Engine::new(&engine_config).unwrap();
    let page_size = get_native_page_size() as u32;
    let mut builder = ProgramBlobBuilder::new();
    builder.add_export_by_basic_block(0, b"main");
    builder.set_code(&[asm::store_imm_u32(0x10ffe, 0x12345678), asm::ret()], &[]);

    let blob = ProgramBlob::parse(builder.into_vec().unwrap().into()).unwrap();
    let mut module_config = ModuleConfig::new();
    module_config.set_page_size(page_size);
    module_config.set_dynamic_paging(true);
    let module = Module::from_blob(&engine, &module_config, blob).unwrap();
    let offsets: Vec<_> = module
        .blob()
        .instructions(DefaultInstructionSet::default())
        .map(|inst| inst.offset)
        .collect();

    let mut instance = module.instantiate().unwrap();
    instance.set_reg(Reg::RA, crate::RETURN_TO_HOST);
    instance.set_next_program_counter(offsets[0]);
    instance.zero_memory(0x11000, page_size).unwrap();

    let segfault = expect_segfault(instance.run().unwrap());
    assert_eq!(segfault.page_address, 0x10000);
    assert_eq!(instance.read_memory(0x11000, 2).unwrap(), vec![0, 0]);
    instance.zero_memory(0x10000, page_size).unwrap();

    match_interrupt!(instance.run().unwrap(), InterruptKind::Finished);
    assert_eq!(instance.read_memory(0x11000, 2).unwrap(), vec![0x34, 0x12]);
}

fn dynamic_paging_change_written_value_and_address_during_segfault(mut engine_config: Config) {
    engine_config.set_allow_dynamic_paging(true);

    let _ = env_logger::try_init();

    let engine = Engine::new(&engine_config).unwrap();
    let page_size = get_native_page_size() as u32;
    let mut builder = ProgramBlobBuilder::new();
    builder.add_export_by_basic_block(0, b"main");
    builder.set_code(&[asm::store_indirect_u32(Reg::A0, Reg::A1, 0), asm::ret()], &[]);

    let blob = ProgramBlob::parse(builder.into_vec().unwrap().into()).unwrap();
    let mut module_config = ModuleConfig::new();
    module_config.set_page_size(page_size);
    module_config.set_dynamic_paging(true);
    let module = Module::from_blob(&engine, &module_config, blob).unwrap();
    let offsets: Vec<_> = module
        .blob()
        .instructions(DefaultInstructionSet::default())
        .map(|inst| inst.offset)
        .collect();

    let mut instance = module.instantiate().unwrap();
    instance.set_reg(Reg::RA, crate::RETURN_TO_HOST);
    instance.set_next_program_counter(offsets[0]);
    instance.set_reg(Reg::A0, 0x11223344);
    instance.set_reg(Reg::A1, 0x10001);
    let segfault = expect_segfault(instance.run().unwrap());
    assert_eq!(segfault.page_address, 0x10000);
    instance.zero_memory(0x10000, page_size).unwrap();
    instance.set_reg(Reg::A0, 0x55667788);
    instance.set_reg(Reg::A1, 0x10002);
    match_interrupt!(instance.run().unwrap(), InterruptKind::Finished);
    assert_eq!(instance.read_memory(0x10000, 6).unwrap(), vec![0, 0, 0x88, 0x77, 0x66, 0x55]);
}

fn dynamic_paging_cancel_segfault_by_changing_address(mut engine_config: Config) {
    engine_config.set_allow_dynamic_paging(true);

    let _ = env_logger::try_init();

    let engine = Engine::new(&engine_config).unwrap();
    let page_size = get_native_page_size() as u32;
    let mut builder = ProgramBlobBuilder::new();
    builder.add_export_by_basic_block(0, b"main");
    builder.set_code(&[asm::store_imm_indirect_u32(Reg::A0, 0, 0x12345678), asm::ret()], &[]);

    let blob = ProgramBlob::parse(builder.into_vec().unwrap().into()).unwrap();
    let mut module_config = ModuleConfig::new();
    module_config.set_page_size(page_size);
    module_config.set_dynamic_paging(true);
    let module = Module::from_blob(&engine, &module_config, blob).unwrap();
    let offsets: Vec<_> = module
        .blob()
        .instructions(DefaultInstructionSet::default())
        .map(|inst| inst.offset)
        .collect();

    let mut instance = module.instantiate().unwrap();
    instance.zero_memory(0x11000, page_size).unwrap();
    instance.set_reg(Reg::RA, crate::RETURN_TO_HOST);
    instance.set_next_program_counter(offsets[0]);
    instance.set_reg(Reg::A0, 0x10000);
    let segfault = expect_segfault(instance.run().unwrap());
    assert_eq!(segfault.page_address, 0x10000);
    instance.set_reg(Reg::A0, 0x11000);
    match_interrupt!(instance.run().unwrap(), InterruptKind::Finished);
    assert_eq!(instance.read_memory(0x11000, 4).unwrap(), vec![0x78, 0x56, 0x34, 0x12]);
}

fn dynamic_paging_worker_recycle_turn_dynamic_paging_on_and_off(mut engine_config: Config) {
    engine_config.set_allow_dynamic_paging(true);
    engine_config.set_worker_count(1);

    let _ = env_logger::try_init();

    let engine = Engine::new(&engine_config).unwrap();
    let page_size = get_native_page_size() as u32;
    let mut builder = ProgramBlobBuilder::new();
    builder.add_export_by_basic_block(0, b"main");
    builder.set_rw_data_size(1);
    builder.set_code(&[asm::store_imm_u32(0x20000, 0x12345678), asm::ret()], &[]);

    let blob = ProgramBlob::parse(builder.into_vec().unwrap().into()).unwrap();

    let mut module_config = ModuleConfig::new();
    module_config.set_page_size(page_size);
    module_config.set_dynamic_paging(true);
    let module_dynamic = Module::from_blob(&engine, &module_config, blob.clone()).unwrap();
    module_config.set_dynamic_paging(false);
    let module_static = Module::from_blob(&engine, &module_config, blob).unwrap();

    for is_dynamic in [false, true, false, true] {
        let mut instance = if is_dynamic {
            module_dynamic.instantiate().unwrap()
        } else {
            module_static.instantiate().unwrap()
        };

        if !is_dynamic {
            assert_eq!(instance.read_u32(0x20000).unwrap(), 0);
        } else {
            assert!(instance.read_u32(0x20000).is_err());
        }

        instance.set_reg(Reg::RA, crate::RETURN_TO_HOST);
        instance.set_next_program_counter(ProgramCounter(0));
        if is_dynamic {
            let segfault = expect_segfault(instance.run().unwrap());
            assert_eq!(segfault.page_address, 0x20000);
            assert_eq!(segfault.page_size, page_size);
            let segfault = expect_segfault(instance.run().unwrap());
            instance.zero_memory(segfault.page_address + 4, page_size).unwrap();
            match_interrupt!(instance.run().unwrap(), InterruptKind::Finished);
            assert_eq!(instance.read_u32(0x20000).unwrap(), 0x12345678);
            instance.set_next_program_counter(ProgramCounter(0));
            match_interrupt!(instance.run().unwrap(), InterruptKind::Finished);
        } else {
            assert!(instance.read_u32(0x21000).is_err());
            assert_eq!(instance.read_u32(0x20000).unwrap(), 0);
            match_interrupt!(instance.run().unwrap(), InterruptKind::Finished);
            assert_eq!(instance.read_u32(0x20000).unwrap(), 0x12345678);
        }
    }
}

fn dynamic_paging_worker_recycle_during_segfault(mut engine_config: Config) {
    engine_config.set_allow_dynamic_paging(true);
    engine_config.set_worker_count(1);

    let _ = env_logger::try_init();

    let engine = Engine::new(&engine_config).unwrap();
    let page_size = get_native_page_size() as u32;
    let blob_1 = {
        let mut builder = ProgramBlobBuilder::new();
        builder.add_export_by_basic_block(0, b"main");
        builder.set_rw_data_size(1);
        builder.set_code(&[asm::store_imm_u32(0x20000, 0x12345678), asm::ret()], &[]);

        ProgramBlob::parse(builder.into_vec().unwrap().into()).unwrap()
    };

    let blob_2 = {
        let mut builder = ProgramBlobBuilder::new();
        builder.add_export_by_basic_block(0, b"main");
        builder.set_rw_data_size(1);
        builder.set_code(&[asm::store_imm_u32(0x20000, 0x11223344), asm::ret()], &[]);

        ProgramBlob::parse(builder.into_vec().unwrap().into()).unwrap()
    };

    let module_1 = {
        let mut module_config = ModuleConfig::new();
        module_config.set_page_size(page_size);
        module_config.set_dynamic_paging(true);
        Module::from_blob(&engine, &module_config, blob_1).unwrap()
    };

    let module_2 = {
        let mut module_config = ModuleConfig::new();
        module_config.set_page_size(page_size);
        module_config.set_dynamic_paging(false);
        Module::from_blob(&engine, &module_config, blob_2).unwrap()
    };

    {
        let mut instance = module_1.instantiate().unwrap();
        instance.set_next_program_counter(ProgramCounter(0));
        expect_segfault(instance.run().unwrap());
    }

    let mut instance = module_2.instantiate().unwrap();
    instance.set_reg(Reg::RA, crate::RETURN_TO_HOST);
    instance.set_next_program_counter(ProgramCounter(0));
    match_interrupt!(instance.run().unwrap(), InterruptKind::Finished);
    assert_eq!(instance.read_u32(0x20000).unwrap(), 0x11223344);
}

fn dynamic_paging_change_program_counter_during_segfault(mut engine_config: Config) {
    engine_config.set_allow_dynamic_paging(true);

    let _ = env_logger::try_init();

    let engine = Engine::new(&engine_config).unwrap();
    let page_size = get_native_page_size() as u32;
    let mut builder = ProgramBlobBuilder::new();
    builder.add_export_by_basic_block(0, b"main");
    builder.set_code(
        &[
            asm::store_imm_u32(0x10000, 1),
            asm::ret(),
            asm::store_imm_u32(0x11000, 2),
            asm::ret(),
        ],
        &[],
    );

    let blob = ProgramBlob::parse(builder.into_vec().unwrap().into()).unwrap();
    let mut module_config = ModuleConfig::new();
    module_config.set_page_size(page_size);
    module_config.set_dynamic_paging(true);
    let module = Module::from_blob(&engine, &module_config, blob).unwrap();
    let offsets: Vec<_> = module
        .blob()
        .instructions(DefaultInstructionSet::default())
        .map(|inst| inst.offset)
        .collect();

    let mut instance = module.instantiate().unwrap();
    instance.set_reg(Reg::RA, crate::RETURN_TO_HOST);
    instance.set_next_program_counter(offsets[0]);
    let segfault = expect_segfault(instance.run().unwrap());
    assert_eq!(segfault.page_address, 0x10000);

    instance.set_next_program_counter(offsets[2]);
    let segfault = expect_segfault(instance.run().unwrap());
    assert_eq!(segfault.page_address, 0x11000);
    instance.zero_memory(segfault.page_address, page_size).unwrap();
    match_interrupt!(instance.run().unwrap(), InterruptKind::Finished);
    assert_eq!(instance.read_u32(0x11000).unwrap(), 2);
}

fn dynamic_paging_run_out_of_gas(mut engine_config: Config) {
    engine_config.set_allow_dynamic_paging(true);

    let _ = env_logger::try_init();

    let engine = Engine::new(&engine_config).unwrap();
    let page_size = get_native_page_size() as u32;
    let mut builder = ProgramBlobBuilder::new();
    builder.add_export_by_basic_block(0, b"main");
    builder.set_code(
        &[asm::load_imm(Reg::A0, 1), asm::fallthrough(), asm::load_imm(Reg::A0, 2), asm::ret()],
        &[],
    );

    let blob = ProgramBlob::parse(builder.into_vec().unwrap().into()).unwrap();
    let mut module_config = ModuleConfig::new();
    module_config.set_page_size(page_size);
    module_config.set_dynamic_paging(true);
    module_config.set_gas_metering(Some(GasMeteringKind::Sync));
    let module = Module::from_blob(&engine, &module_config, blob).unwrap();
    let offsets: Vec<_> = module
        .blob()
        .instructions(DefaultInstructionSet::default())
        .map(|inst| inst.offset)
        .collect();

    let mut instance = module.instantiate().unwrap();
    instance.set_reg(Reg::RA, crate::RETURN_TO_HOST);
    instance.set_next_program_counter(offsets[0]);
    instance.set_gas(2);
    match_interrupt!(instance.run().unwrap(), InterruptKind::NotEnoughGas);
    assert_eq!(instance.program_counter(), Some(offsets[2]));
    assert_eq!(instance.gas(), 0);
}

#[cfg(not(feature = "std"))]
fn dynamic_paging_receive_from_another_thread_and_run(_: Config) {}

#[cfg(feature = "std")]
fn dynamic_paging_receive_from_another_thread_and_run(mut engine_config: Config) {
    engine_config.set_allow_dynamic_paging(true);

    let _ = env_logger::try_init();

    let mut instance = std::thread::spawn(move || {
        let engine = Engine::new(&engine_config).unwrap();
        let page_size = get_native_page_size() as u32;
        let mut builder = ProgramBlobBuilder::new_64bit();
        builder.add_export_by_basic_block(0, b"main");
        builder.set_code(
            &[
                asm::load_imm(Reg::A0, 0x10000),
                asm::fallthrough(),
                asm::store_indirect_u64(Reg::A0, Reg::A0, 0),
                asm::add_imm_64(Reg::A0, Reg::A0, 0x1000),
                asm::jump(1),
            ],
            &[],
        );

        let blob = ProgramBlob::parse(builder.into_vec().unwrap().into()).unwrap();
        let mut module_config = ModuleConfig::new();
        module_config.set_page_size(page_size);
        module_config.set_dynamic_paging(true);
        module_config.set_gas_metering(Some(GasMeteringKind::Sync));
        let module = Module::from_blob(&engine, &module_config, blob).unwrap();
        let offsets: Vec<_> = module
            .blob()
            .instructions(DefaultInstructionSet::default())
            .map(|inst| inst.offset)
            .collect();

        let mut instance = module.instantiate().unwrap();
        instance.set_reg(Reg::RA, crate::RETURN_TO_HOST);
        instance.set_next_program_counter(offsets[0]);
        instance.set_gas(1000000);
        instance
    })
    .join()
    .unwrap();

    let segfault = expect_segfault(instance.run().unwrap());
    assert_eq!(segfault.page_address, 0x10000);
}

#[cfg(not(feature = "std"))]
fn dynamic_paging_instantiate_on_another_thread(_: Config) {}

#[cfg(feature = "std")]
fn dynamic_paging_instantiate_on_another_thread(mut engine_config: Config) {
    engine_config.set_allow_dynamic_paging(true);

    let _ = env_logger::try_init();

    let engine = Engine::new(&engine_config).unwrap();
    let page_size = get_native_page_size() as u32;
    let mut builder = ProgramBlobBuilder::new_64bit();
    builder.add_export_by_basic_block(0, b"main");
    builder.set_code(
        &[
            asm::load_imm(Reg::A0, 0x10000),
            asm::fallthrough(),
            asm::store_indirect_u64(Reg::A0, Reg::A0, 0),
            asm::add_imm_64(Reg::A0, Reg::A0, 0x1000),
            asm::jump(1),
        ],
        &[],
    );

    let blob = ProgramBlob::parse(builder.into_vec().unwrap().into()).unwrap();
    let mut module_config = ModuleConfig::new();
    module_config.set_page_size(page_size);
    module_config.set_dynamic_paging(true);
    module_config.set_gas_metering(Some(GasMeteringKind::Sync));
    let module = Module::from_blob(&engine, &module_config, blob).unwrap();
    let offsets: Vec<_> = module
        .blob()
        .instructions(DefaultInstructionSet::default())
        .map(|inst| inst.offset)
        .collect();

    {
        let module = module.clone();
        let mut instance = std::thread::spawn(move || module.instantiate()).join().unwrap().unwrap();
        instance.set_reg(Reg::RA, crate::RETURN_TO_HOST);
        instance.set_next_program_counter(offsets[0]);
        instance.set_gas(1000000);

        let segfault = expect_segfault(instance.run().unwrap());
        assert_eq!(segfault.page_address, 0x10000);
    }

    const THREAD_COUNT: usize = 32;

    let barrier = alloc::sync::Arc::new(std::sync::Barrier::new(THREAD_COUNT));
    for _ in 0..32 {
        let mut threads = Vec::new();
        for _ in 0..THREAD_COUNT {
            let module = module.clone();
            let barrier = alloc::sync::Arc::clone(&barrier);
            threads.push(std::thread::spawn(move || {
                barrier.wait();
                module.instantiate()
            }));
        }
        for thread in threads {
            let mut instance = thread.join().unwrap().unwrap();
            instance.set_reg(Reg::RA, crate::RETURN_TO_HOST);
            instance.set_next_program_counter(offsets[0]);
            instance.set_gas(1000000);

            let segfault = expect_segfault(instance.run().unwrap());
            assert_eq!(segfault.page_address, 0x10000);
        }
    }
}

#[cfg(not(feature = "std"))]
fn dynamic_paging_parallel_page_fault_stress_test(_: Config) {}

#[cfg(feature = "std")]
fn dynamic_paging_parallel_page_fault_stress_test(mut engine_config: Config) {
    engine_config.set_allow_dynamic_paging(true);

    let _ = env_logger::try_init();

    let engine = Engine::new(&engine_config).unwrap();
    let page_size = get_native_page_size() as u32;
    let mut builder = ProgramBlobBuilder::new_64bit();
    builder.add_export_by_basic_block(0, b"main");
    builder.set_code(
        &[
            asm::load_imm(Reg::A0, 0x10000),
            asm::fallthrough(),
            asm::store_indirect_u64(Reg::A0, Reg::A0, 0),
            asm::add_imm_64(Reg::A0, Reg::A0, 0x1000),
            asm::jump(1),
        ],
        &[],
    );

    let blob = ProgramBlob::parse(builder.into_vec().unwrap().into()).unwrap();
    let mut module_config = ModuleConfig::new();
    module_config.set_page_size(page_size);
    module_config.set_dynamic_paging(true);
    module_config.set_gas_metering(Some(GasMeteringKind::Sync));
    let module = Module::from_blob(&engine, &module_config, blob).unwrap();
    let offsets: Vec<_> = module
        .blob()
        .instructions(DefaultInstructionSet::default())
        .map(|inst| inst.offset)
        .collect();
    let initial_offset = offsets[0];

    use core::sync::atomic::{AtomicBool, Ordering};
    use std::sync::Arc;

    const THREAD_COUNT: usize = 32;
    let barrier = alloc::sync::Arc::new(std::sync::Barrier::new(THREAD_COUNT));
    let flag = Arc::new(AtomicBool::new(false));

    let mut threads = Vec::new();
    for nth_thread in 0..THREAD_COUNT {
        let module = module.clone();
        let barrier = alloc::sync::Arc::clone(&barrier);
        struct InterruptOnDrop(Option<Arc<AtomicBool>>);
        impl Drop for InterruptOnDrop {
            fn drop(&mut self) {
                if let Some(should_interrupt) = self.0.take() {
                    should_interrupt.store(true, Ordering::Relaxed);
                }
            }
        }
        impl InterruptOnDrop {
            fn disarm(&mut self) {
                self.0.take();
            }

            fn should_interrupt(&self) -> bool {
                self.0.as_ref().map_or(false, |flag| flag.load(Ordering::Relaxed))
            }
        }
        let mut flag = InterruptOnDrop(Some(Arc::clone(&flag)));
        let thread = std::thread::spawn(move || {
            let mut instance = module.instantiate().unwrap();
            instance.set_reg(Reg::RA, crate::RETURN_TO_HOST);
            instance.set_next_program_counter(initial_offset);
            instance.set_gas(1000000);
            let mut address = 0x10000;

            barrier.wait();
            log::info!("Starting thread #{nth_thread}... (child PID = {:?})", instance.pid());
            for _ in 0..1000 {
                if flag.should_interrupt() {
                    break;
                }
                let segfault = expect_segfault(instance.run().unwrap());
                if flag.should_interrupt() {
                    break;
                }
                assert_eq!(segfault.page_address, address);
                instance.zero_memory(segfault.page_address, segfault.page_size).unwrap();
                address += segfault.page_size;
            }
            flag.disarm();
            log::info!("Finished thread #{nth_thread} (child PID = {:?})", instance.pid());
        });
        threads.push(thread);
    }

    let mut results = Vec::new();
    for thread in threads {
        results.push(thread.join());
    }

    for result in results {
        result.unwrap();
    }
}

fn decompress_zstd(mut bytes: &[u8]) -> Vec<u8> {
    use ruzstd::io::Read;
    let mut output = Vec::new();
    let mut fp = ruzstd::streaming_decoder::StreamingDecoder::new(&mut bytes).unwrap();

    let mut buffer = [0_u8; 32 * 1024];
    loop {
        let count = fp.read(&mut buffer).unwrap();
        if count == 0 {
            break;
        }

        output.extend_from_slice(&buffer);
    }

    output
}

static BLOB_MAP: Mutex<Option<BTreeMap<(bool, bool, &'static [u8]), ProgramBlob>>> = Mutex::new(None);

fn get_blob(elf: &'static [u8]) -> ProgramBlob {
    get_blob_impl(true, false, elf)
}

fn get_blob_impl(optimize: bool, strip: bool, elf: &'static [u8]) -> ProgramBlob {
    let mut blob_map = BLOB_MAP.lock();
    let blob_map = blob_map.get_or_insert_with(BTreeMap::new);
    blob_map
        .entry((optimize, strip, elf))
        .or_insert_with(|| {
            // This is slow, so cache it.
            let decompress = !elf.starts_with(&[0x7f, b'E', b'L', b'F']);
            let elf = if decompress { decompress_zstd(elf) } else { elf.to_vec() };
            let mut config = polkavm_linker::Config::default();
            config.set_optimize(optimize);
            config.set_strip(strip);

            let bytes = polkavm_linker::program_from_elf(config, &elf).unwrap();
            ProgramBlob::parse(bytes.into()).unwrap()
        })
        .clone()
}

fn doom(config: Config, elf: &'static [u8]) {
    if config.backend() == Some(crate::BackendKind::Interpreter) || config.crosscheck() {
        // The interpreter is currently too slow to run doom.
        return;
    }

    if cfg!(debug_assertions) {
        // The linker is currently very slow in debug mode.
        return;
    }

    const DOOM_WAD: &[u8] = include_bytes!("../../../examples/doom/roms/doom1.wad");

    let _ = env_logger::try_init();
    let blob = get_blob(elf);
    let engine = Engine::new(&config).unwrap();
    let mut module_config = ModuleConfig::default();
    module_config.set_page_size(16 * 1024); // TODO: Also test with other page sizes.
    let module = Module::from_blob(&engine, &module_config, blob).unwrap();
    let mut linker: Linker<State, String> = Linker::new();

    struct State {
        frame: Vec<u8>,
        frame_width: u32,
        frame_height: u32,
    }

    linker
        .define_typed(
            "ext_output_video",
            |caller: Caller<State>, address: u32, width: u32, height: u32| -> Result<(), String> {
                let length = width * height * 4;
                caller.user_data.frame.clear();
                caller.user_data.frame.reserve(length as usize);
                caller
                    .instance
                    .read_memory_into(address, &mut caller.user_data.frame.spare_capacity_mut()[..length as usize])
                    .map_err(|err| err.to_string())?;
                // SAFETY: We've successfully read this many bytes into this Vec.
                unsafe {
                    caller.user_data.frame.set_len(length as usize);
                }
                caller.user_data.frame_width = width;
                caller.user_data.frame_height = height;
                Ok(())
            },
        )
        .unwrap();

    linker
        .define_typed("ext_output_audio", |_caller: Caller<State>, _address: u32, _samples: u32| {})
        .unwrap();

    linker
        .define_typed("ext_rom_size", |_caller: Caller<State>| -> u32 { DOOM_WAD.len() as u32 })
        .unwrap();

    linker
        .define_typed(
            "ext_rom_read",
            |caller: Caller<State>, pointer: u32, offset: u32, length: u32| -> Result<(), String> {
                let chunk = DOOM_WAD
                    .get(offset as usize..offset as usize + length as usize)
                    .ok_or_else(|| format!("invalid ROM read: offset = 0x{offset:x}, length = {length}"))?;

                caller.instance.write_memory(pointer, chunk).map_err(|err| err.to_string())
            },
        )
        .unwrap();

    linker
        .define_typed("ext_stdout", |_caller: Caller<State>, _buffer: u32, length: u32| -> i32 {
            length as i32
        })
        .unwrap();

    let instance_pre = linker.instantiate_pre(&module).unwrap();
    let mut instance = instance_pre.instantiate().unwrap();

    let mut state = State {
        frame: Vec::new(),
        frame_width: 0,
        frame_height: 0,
    };

    instance.call_typed(&mut state, "ext_initialize", ()).unwrap();
    for nth_frame in 0..=10440 {
        instance.call_typed(&mut state, "ext_tick", ()).unwrap();

        let expected_frame_raw = match nth_frame {
            120 => decompress_zstd(include_bytes!("../../../test-data/doom_00120.tga.zst")),
            1320 => decompress_zstd(include_bytes!("../../../test-data/doom_01320.tga.zst")),
            9000 => decompress_zstd(include_bytes!("../../../test-data/doom_09000.tga.zst")),
            10440 => decompress_zstd(include_bytes!("../../../test-data/doom_10440.tga.zst")),
            _ => continue,
        };

        for pixel in state.frame.chunks_exact_mut(4) {
            pixel.swap(0, 2);
            pixel[3] = 0xff;
        }

        let expected_frame = image::load_from_memory_with_format(&expected_frame_raw, image::ImageFormat::Tga)
            .unwrap()
            .to_rgba8();

        if state.frame != *expected_frame.as_raw() {
            panic!("frame {nth_frame:05} doesn't match!");
        }
    }

    // Generate frames to pick:
    // for nth_frame in 0..20000 {
    //     ext_tick.call(&mut state, ()).unwrap();
    //     if nth_frame % 120 == 0 {
    //         for pixel in state.frame.chunks_exact_mut(4) {
    //             pixel.swap(0, 2);
    //             pixel[3] = 0xff;
    //         }
    //         let filename = format!("/tmp/doom-frames/doom_{:05}.tga", nth_frame);
    //         image::save_buffer(filename, &state.frame, state.frame_width, state.frame_height, image::ColorType::Rgba8).unwrap();
    //     }
    // }
}

fn doom_o3_dwarf5(config: Config) {
    doom(config, include_bytes!("../../../test-data/doom_O3_dwarf5.elf.zst"));
}

fn doom_o1_dwarf5(config: Config) {
    doom(config, include_bytes!("../../../test-data/doom_O1_dwarf5.elf.zst"));
}

fn doom_o3_dwarf2(config: Config) {
    doom(config, include_bytes!("../../../test-data/doom_O3_dwarf2.elf.zst"));
}

fn doom_64(config: Config) {
    doom(config, include_bytes!("../../../test-data/doom_64.elf.zst"));
}

fn pinky_dynamic_paging_32(mut config: Config) {
    config.set_allow_dynamic_paging(true);
    pinky_impl(config, false);
}

fn pinky_dynamic_paging_64(mut config: Config) {
    config.set_allow_dynamic_paging(true);
    pinky_impl(config, true);
}

fn pinky_standard_32(config: Config) {
    pinky_impl(config, false)
}

fn pinky_standard_64(config: Config) {
    pinky_impl(config, true)
}

fn pinky_impl(config: Config, is_64_bit: bool) {
    if (config.backend() == Some(crate::BackendKind::Interpreter) && cfg!(debug_assertions)) || config.crosscheck() {
        return; // Too slow.
    }

    let _ = env_logger::try_init();
    let blob = get_blob(get_test_program(TestProgram::Pinky, is_64_bit));

    let engine = Engine::new(&config).unwrap();
    let mut module_config = ModuleConfig::default();
    if config.allow_dynamic_paging() {
        module_config.set_dynamic_paging(true);
    }
    let module = Module::from_blob(&engine, &module_config, blob).unwrap();
    let linker: Linker = Linker::new();
    let instance_pre = linker.instantiate_pre(&module).unwrap();
    let mut instance = instance_pre.instantiate().unwrap();

    instance.call_typed(&mut (), "initialize", ()).unwrap();
    for _ in 0..256 {
        instance.call_typed(&mut (), "run", ()).unwrap();
    }

    let address: u32 = instance.call_typed_and_get_result(&mut (), "get_framebuffer", ()).unwrap();
    let framebuffer = instance.read_memory(address, 256 * 240 * 4).unwrap();

    let expected_frame_raw = decompress_zstd(include_bytes!("../../../test-data/pinky_00256.tga.zst"));
    let expected_frame = image::load_from_memory_with_format(&expected_frame_raw, image::ImageFormat::Tga)
        .unwrap()
        .to_rgba8();

    if framebuffer != *expected_frame.as_raw() {
        panic!("frames doesn't match!");
    }
}

fn dispatch_table(config: Config) {
    let _ = env_logger::try_init();
    let engine = Engine::new(&config).unwrap();
    let page_size = get_native_page_size() as u32;
    let mut builder = ProgramBlobBuilder::new();
    builder.add_export_by_basic_block(0, b"block_0");
    builder.add_export_by_basic_block(1, b"block_1");
    builder.add_export_by_basic_block(2, b"block_2");
    builder.add_dispatch_table_entry("block_2");
    builder.add_dispatch_table_entry("block_0");
    builder.add_dispatch_table_entry("block_1");
    let code = vec![
        asm::load_imm(Reg::A0, 10),
        asm::ret(),
        asm::load_imm(Reg::A0, 11),
        asm::ret(),
        asm::load_imm(Reg::A0, 12),
        asm::ret(),
    ];

    builder.set_code(&code, &[]);

    let blob = ProgramBlob::parse(builder.into_vec().unwrap().into()).unwrap();
    let mut module_config = ModuleConfig::new();
    module_config.set_page_size(page_size);
    let module = Module::from_blob(&engine, &module_config, blob).unwrap();
    let offsets: Vec<_> = module
        .blob()
        .instructions(DefaultInstructionSet::default())
        .map(|inst| inst.offset)
        .collect();
    assert_eq!(offsets[0], ProgramCounter(0));
    assert_eq!(offsets[1], ProgramCounter(5));
    assert_eq!(offsets[2], ProgramCounter(10));

    let mut instance = module.instantiate().unwrap();
    instance.set_reg(Reg::RA, crate::RETURN_TO_HOST);

    instance.set_next_program_counter(ProgramCounter(0));
    match_interrupt!(instance.run().unwrap(), InterruptKind::Finished);
    assert_eq!(instance.reg(Reg::A0), 12);

    instance.set_next_program_counter(ProgramCounter(5));
    match_interrupt!(instance.run().unwrap(), InterruptKind::Finished);
    assert_eq!(instance.reg(Reg::A0), 10);

    instance.set_next_program_counter(ProgramCounter(10));
    match_interrupt!(instance.run().unwrap(), InterruptKind::Finished);
    assert_eq!(instance.reg(Reg::A0), 11);
}

fn fallthrough_into_already_compiled_block(config: Config) {
    let _ = env_logger::try_init();
    let engine = Engine::new(&config).unwrap();
    let page_size = get_native_page_size() as u32;
    let mut builder = ProgramBlobBuilder::new();
    builder.add_export_by_basic_block(0, b"main");
    builder.set_code(
        &[
            asm::jump(2),
            asm::add_imm_32(A0, A0, 2),
            asm::fallthrough(),
            asm::add_imm_32(A0, A0, 4),
            asm::ret(),
        ],
        &[],
    );

    let blob = ProgramBlob::parse(builder.into_vec().unwrap().into()).unwrap();
    let offsets: Vec<_> = blob
        .instructions(DefaultInstructionSet::default())
        .map(|inst| inst.offset)
        .collect();

    let mut module_config = ModuleConfig::new();
    module_config.set_page_size(page_size);
    module_config.set_gas_metering(Some(GasMeteringKind::Sync));
    let module = Module::from_blob(&engine, &module_config, blob).unwrap();

    let mut instance = module.instantiate().unwrap();
    instance.set_reg(Reg::RA, crate::RETURN_TO_HOST);
    instance.set_gas(1000);
    instance.set_next_program_counter(offsets[0]);
    match_interrupt!(instance.run().unwrap(), InterruptKind::Finished);
    assert_eq!(instance.reg(Reg::A0), 4);

    instance.set_reg(Reg::A0, 0);
    instance.set_gas(1000);
    instance.set_next_program_counter(offsets[1]);
    match_interrupt!(instance.run().unwrap(), InterruptKind::Finished);
    assert_eq!(instance.reg(Reg::A0), 6);
    let gas = instance.gas();

    instance.set_reg(Reg::A0, 0);
    instance.set_gas(1000);
    instance.set_next_program_counter(offsets[1]);
    match_interrupt!(instance.run().unwrap(), InterruptKind::Finished);
    assert_eq!(instance.reg(Reg::A0), 6);
    assert_eq!(gas, instance.gas());
}

fn implicit_trap_after_fallthrough(config: Config) {
    let _ = env_logger::try_init();
    let engine = Engine::new(&config).unwrap();
    let page_size = get_native_page_size() as u32;
    let mut builder = ProgramBlobBuilder::new();
    builder.add_export_by_basic_block(0, b"main");
    builder.set_code(&[asm::fallthrough()], &[]);

    let blob = ProgramBlob::parse(builder.into_vec().unwrap().into()).unwrap();
    let mut module_config = ModuleConfig::new();
    module_config.set_page_size(page_size);
    let module = Module::from_blob(&engine, &module_config, blob).unwrap();

    let mut instance = module.instantiate().unwrap();
    instance.set_next_program_counter(ProgramCounter(0));
    match_interrupt!(instance.run().unwrap(), InterruptKind::Trap);
    assert_eq!(instance.program_counter().unwrap().0, 1);
    assert_eq!(instance.next_program_counter(), None);
}

fn invalid_instruction_after_fallthrough(engine_config: Config) {
    let _ = env_logger::try_init();
    let engine = Engine::new(&engine_config).unwrap();
    let mut builder = ProgramBlobBuilder::new();
    builder.add_export_by_basic_block(0, b"main");
    builder.set_code(&[asm::fallthrough(), asm::fallthrough(), asm::ret()], &[]);

    let mut blob = ProgramBlob::parse(builder.into_vec().unwrap().into()).unwrap();
    let instructions: Vec<_> = blob.instructions(DefaultInstructionSet::default()).collect();

    let mut raw_code = blob.code().to_vec();
    raw_code[instructions[1].offset.0 as usize] = 255;
    blob.set_code(raw_code.into());

    let instructions: Vec<_> = blob.instructions(DefaultInstructionSet::default()).collect();
    assert_eq!(
        instructions[1],
        polkavm_common::program::ParsedInstruction {
            kind: crate::program::Instruction::invalid,
            offset: ProgramCounter(1),
            next_offset: ProgramCounter(2),
        }
    );

    let mut module_config: ModuleConfig = ModuleConfig::new();
    module_config.set_page_size(get_native_page_size().try_into().unwrap());
    module_config.set_gas_metering(Some(GasMeteringKind::Sync));
    let module = Module::from_blob(&engine, &module_config, blob.clone()).unwrap();

    let mut instance = module.instantiate().unwrap();
    instance.set_reg(Reg::RA, crate::RETURN_TO_HOST);
    instance.set_gas(1000);

    instance.set_next_program_counter(instructions[0].offset);
    match_interrupt!(instance.run().unwrap(), InterruptKind::Trap);
    assert_eq!(instance.gas(), 998);
    assert_eq!(instance.program_counter().unwrap(), instructions[1].offset);
    assert_eq!(instance.next_program_counter(), None);
}

fn invalid_branch_target(engine_config: Config) {
    let _ = env_logger::try_init();
    let engine = Engine::new(&engine_config).unwrap();
    let mut builder = ProgramBlobBuilder::new();
    builder.add_export_by_basic_block(0, b"main");
    builder.set_code(
        &[
            asm::branch_eq_imm(Reg::A0, 33, 2),
            asm::load_imm(Reg::A1, 1),
            asm::trap(),
            asm::load_imm(Reg::A1, 2),
            asm::trap(),
        ],
        &[],
    );

    let mut module_config: ModuleConfig = ModuleConfig::new();
    module_config.set_page_size(get_native_page_size().try_into().unwrap());
    module_config.set_gas_metering(Some(GasMeteringKind::Sync));

    let instructions: Vec<_>;

    // Valid branch.
    {
        let blob = ProgramBlob::parse(builder.to_vec().unwrap().into()).unwrap();
        instructions = blob.instructions(DefaultInstructionSet::default()).collect();

        let module = Module::from_blob(&engine, &module_config, blob).unwrap();

        // False branch.
        let mut instance = module.instantiate().unwrap();
        instance.set_gas(100);
        instance.set_next_program_counter(instructions[0].offset);
        match_interrupt!(instance.run().unwrap(), InterruptKind::Trap);
        assert_eq!(instance.gas(), 97);
        assert_eq!(instance.program_counter().unwrap(), instructions[2].offset);
        assert_eq!(instance.next_program_counter(), None);
        assert_eq!(instance.reg(Reg::A1), 1);

        // True branch.
        let mut instance = module.instantiate().unwrap();
        instance.set_gas(100);
        instance.set_next_program_counter(instructions[0].offset);
        instance.set_reg(Reg::A0, 33);
        match_interrupt!(instance.run().unwrap(), InterruptKind::Trap);
        assert_eq!(instance.gas(), 97);
        assert_eq!(instance.program_counter().unwrap(), instructions[4].offset);
        assert_eq!(instance.next_program_counter(), None);
        assert_eq!(instance.reg(Reg::A1), 2);
    }

    // Invalid branch.
    {
        let mut blob = ProgramBlob::parse(builder.to_vec().unwrap().into()).unwrap();
        let mut raw_code = blob.code().to_vec();
        raw_code[instructions[0].next_offset.0 as usize - 1] -= 1;
        blob.set_code(raw_code.into());

        let module = Module::from_blob(&engine, &module_config, blob.clone()).unwrap();

        // False branch.
        let mut instance = module.instantiate().unwrap();
        instance.set_gas(100);
        instance.set_next_program_counter(instructions[0].offset);
        match_interrupt!(instance.run().unwrap(), InterruptKind::Trap);
        assert_eq!(instance.gas(), 97);
        assert_eq!(instance.program_counter().unwrap(), instructions[2].offset);
        assert_eq!(instance.next_program_counter(), None);
        assert_eq!(instance.reg(Reg::A1), 1);

        // True branch.
        let mut instance = module.instantiate().unwrap();
        instance.set_reg(Reg::A0, 33);
        instance.set_gas(100);
        instance.set_next_program_counter(instructions[0].offset);
        match_interrupt!(instance.run().unwrap(), InterruptKind::Trap);
        assert_eq!(instance.gas(), 99);
        assert_eq!(instance.program_counter().unwrap(), instructions[0].offset);
        assert_eq!(instance.next_program_counter(), None);
        assert_eq!(instance.reg(Reg::A1), 0);
    }
}

fn aux_data_works(config: Config) {
    let _ = env_logger::try_init();
    let engine = Engine::new(&config).unwrap();
    let page_size = get_native_page_size() as u32;
    let mut builder = ProgramBlobBuilder::new();
    builder.add_export_by_basic_block(0, b"main");
    builder.set_code(
        &[
            asm::load_indirect_i32(Reg::A1, Reg::A0, 0),
            asm::store_imm_indirect_u32(Reg::A0, 0, 0x11223344),
            asm::ret(),
        ],
        &[],
    );

    let blob = ProgramBlob::parse(builder.into_vec().unwrap().into()).unwrap();
    let mut module_config = ModuleConfig::new();
    module_config.set_page_size(page_size);
    module_config.set_aux_data_size(1);
    let module = Module::from_blob(&engine, &module_config, blob).unwrap();
    let offsets: Vec<_> = module
        .blob()
        .instructions(DefaultInstructionSet::default())
        .map(|inst| inst.offset)
        .collect();

    let mut instance = module.instantiate().unwrap();
    instance.write_u32(module.memory_map().aux_data_address(), 0x12345678).unwrap();
    instance.set_reg(Reg::A0, u64::from(module.memory_map().aux_data_address()));
    instance.set_reg(Reg::RA, crate::RETURN_TO_HOST);
    instance.set_next_program_counter(offsets[0]);
    match_interrupt!(instance.run().unwrap(), InterruptKind::Trap);
    assert_eq!(instance.program_counter().unwrap(), offsets[1]);
    assert_eq!(instance.reg(Reg::A1), 0x12345678);

    instance.zero_memory(module.memory_map().aux_data_address(), 1).unwrap();
    assert_eq!(instance.read_u32(module.memory_map().aux_data_address()).unwrap(), 0x12345600);
    instance
        .zero_memory(module.memory_map().aux_data_address(), module.memory_map().aux_data_size())
        .unwrap();
    assert_eq!(instance.read_u32(module.memory_map().aux_data_address()).unwrap(), 0);
}

fn aux_data_accessible_area(config: Config) {
    let _ = env_logger::try_init();
    let engine = Engine::new(&config).unwrap();
    let page_size = get_native_page_size() as u32;
    let mut builder = ProgramBlobBuilder::new();
    builder.add_export_by_basic_block(0, b"main");
    builder.set_code(&[asm::load_indirect_i32(Reg::A1, Reg::A0, 0), asm::ret()], &[]);

    let blob = ProgramBlob::parse(builder.into_vec().unwrap().into()).unwrap();
    let mut module_config = ModuleConfig::new();
    module_config.set_page_size(page_size);
    module_config.set_aux_data_size(2_u32.pow(24));
    let module = Module::from_blob(&engine, &module_config, blob).unwrap();
    let offsets: Vec<_> = module
        .blob()
        .instructions(DefaultInstructionSet::default())
        .map(|inst| inst.offset)
        .collect();

    let mut instance = module.instantiate().unwrap();
    instance.set_accessible_aux_size(1).unwrap();
    instance.write_u32(module.memory_map().aux_data_address(), 0x12345678).unwrap();
    instance.set_reg(Reg::RA, crate::RETURN_TO_HOST);

    instance.set_reg(Reg::A0, u64::from(module.memory_map().aux_data_address()));
    instance.set_next_program_counter(offsets[0]);
    match_interrupt!(instance.run().unwrap(), InterruptKind::Finished);
    assert_eq!(instance.reg(Reg::A1), 0x12345678);

    instance.set_reg(Reg::A0, u64::from(module.memory_map().aux_data_address() + page_size - 4));
    instance.set_next_program_counter(offsets[0]);
    match_interrupt!(instance.run().unwrap(), InterruptKind::Finished);

    assert!(instance.read_u32(module.memory_map().aux_data_address() + page_size - 4).is_ok());

    instance.set_reg(Reg::A0, u64::from(module.memory_map().aux_data_address() + page_size - 3));
    instance.set_next_program_counter(offsets[0]);
    match_interrupt!(instance.run().unwrap(), InterruptKind::Trap);

    assert!(instance.read_u32(module.memory_map().aux_data_address() + page_size - 3).is_err());

    instance.set_accessible_aux_size(page_size + 1).unwrap();

    instance.set_reg(Reg::A0, u64::from(module.memory_map().aux_data_address() + page_size - 3));
    instance.set_next_program_counter(offsets[0]);
    match_interrupt!(instance.run().unwrap(), InterruptKind::Finished);

    assert!(instance.read_u32(module.memory_map().aux_data_address() + page_size - 3).is_ok());
}

fn access_memory_from_host(config: Config) {
    let _ = env_logger::try_init();
    let engine = Engine::new(&config).unwrap();
    let page_size = get_native_page_size() as u32;
    let mut builder = ProgramBlobBuilder::new();
    builder.add_export_by_basic_block(0, b"main");
    builder.set_code(&[asm::trap()], &[]);
    builder.set_ro_data_size(1);
    builder.set_rw_data_size(1);
    builder.set_stack_size(1);

    let blob = ProgramBlob::parse(builder.into_vec().unwrap().into()).unwrap();
    let mut module_config = ModuleConfig::new();
    module_config.set_page_size(page_size);
    module_config.set_aux_data_size(1);
    let module = Module::from_blob(&engine, &module_config, blob).unwrap();
    let memory_map = module.memory_map();

    let mut instance = module.instantiate().unwrap();

    let mut page_size_blob = Vec::new();
    let mut page_size_blob_plus_1 = Vec::new();
    page_size_blob.resize(page_size as usize, 1);
    page_size_blob_plus_1.resize(page_size as usize + 1, 1);

    let list = [
        (memory_map.ro_data_range(), true),
        (memory_map.rw_data_range(), false),
        (memory_map.stack_range(), false),
        (memory_map.aux_data_range(), false),
    ];

    for (range, is_read_only) in list {
        log::debug!("Testing host access for range: 0x{:x}-0x{:x}", range.start, range.end);

        // Partial writes should not clobber the memory region, so do the failing writes first.
        assert!(instance.write_memory(range.start - 1, &[1]).is_err());
        assert!(instance.write_memory(range.start + page_size, &[1]).is_err());
        assert!(instance.write_memory(range.start, &page_size_blob_plus_1).is_err());
        assert!(instance.read_memory(range.start, page_size).unwrap().iter().all(|&byte| byte == 0));

        assert_eq!(instance.read_memory(range.start, 1).unwrap(), vec![0]);
        assert_eq!(instance.read_memory(range.start + page_size - 1, 1).unwrap(), vec![0]);
        assert_eq!(instance.read_memory(range.start, page_size).unwrap().len(), page_size as usize);
        assert!(instance.read_memory(range.start - 1, 1).is_err());
        assert!(instance.read_memory(range.start + page_size, 1).is_err());
        assert!(instance.read_memory(range.start, page_size + 1).is_err());

        if is_read_only {
            assert!(instance.write_memory(range.start, &[1]).is_err());
            assert!(instance.write_memory(range.start + page_size - 1, &[1]).is_err());
            assert!(instance.write_memory(range.start, &page_size_blob).is_err());

            assert!(instance.zero_memory(range.start, 1).is_err());
            assert!(instance.zero_memory(range.start + page_size - 1, 1).is_err());
            assert!(instance.zero_memory(range.start, page_size).is_err());
        } else {
            assert!(instance.write_memory(range.start, &[1]).is_ok());
            assert_eq!(instance.read_memory(range.start, 2).unwrap(), vec![1, 0]);
            assert!(instance.write_memory(range.start + page_size - 1, &[1]).is_ok());
            assert!(instance.write_memory(range.start, &page_size_blob).is_ok());
            assert!(instance.read_memory(range.start, page_size).unwrap().iter().all(|&byte| byte == 1));

            assert!(instance.zero_memory(range.start, 1).is_ok());
            assert!(instance.zero_memory(range.start + page_size - 1, 1).is_ok());
            assert!(instance.zero_memory(range.start, page_size).is_ok());
        }

        assert_eq!(instance.read_memory(range.start, 0).unwrap(), vec![]);
    }

    // If length is zero then these should always succeed.
    assert_eq!(instance.read_memory(0, 0).unwrap(), vec![]);
    assert_eq!(instance.read_memory(0xffffffff, 0).unwrap(), vec![]);
    assert!(instance.write_memory(0, &[]).is_ok());
    assert!(instance.write_memory(0xffffffff, &[]).is_ok());
    assert!(instance.zero_memory(0, 0).is_ok());
    assert!(instance.zero_memory(0xffffffff, 0).is_ok());
}

fn sbrk_knob_works(config: Config) {
    let _ = env_logger::try_init();
    let engine = Engine::new(&config).unwrap();
    let page_size = get_native_page_size() as u32;
    let mut builder = ProgramBlobBuilder::new();
    builder.add_export_by_basic_block(0, b"main");
    builder.set_code(&[asm::sbrk(Reg::A0, Reg::A0), asm::ret()], &[]);

    let blob = ProgramBlob::parse(builder.into_vec().unwrap().into()).unwrap();

    for sbrk_allowed in [true, false] {
        let mut module_config: ModuleConfig = ModuleConfig::new();
        module_config.set_page_size(page_size);
        module_config.set_allow_sbrk(sbrk_allowed);
        module_config.set_gas_metering(Some(GasMeteringKind::Sync));
        let module = Module::from_blob(&engine, &module_config, blob.clone()).unwrap();

        let mut instance = module.instantiate().unwrap();
        instance.set_reg(Reg::A0, 0);
        instance.set_reg(Reg::RA, crate::RETURN_TO_HOST);

        instance.set_gas(5);
        instance.set_next_program_counter(ProgramCounter(0));

        #[allow(clippy::branches_sharing_code)]
        if sbrk_allowed {
            match_interrupt!(instance.run().unwrap(), InterruptKind::Finished);
            assert_eq!(instance.gas(), 3);
        } else {
            match_interrupt!(instance.run().unwrap(), InterruptKind::Trap);
            assert_eq!(instance.program_counter(), Some(ProgramCounter(0)));
            assert_eq!(instance.gas(), 4);
        }
    }
}

struct TestInstance {
    module: crate::Module,
    instance: crate::Instance,
}

impl TestInstance {
    fn new(config: &Config, module_config: &ModuleConfig, elf: &'static [u8], optimize: bool) -> Self {
        let _ = env_logger::try_init();
        let blob = get_blob_impl(optimize, false, elf);

        let engine = Engine::new(config).unwrap();
        let module = Module::from_blob(&engine, module_config, blob).unwrap();
        let mut linker = Linker::new();
        linker
            .define_typed("multiply_by_2", |_caller: Caller<()>, value: u32| -> u32 { value * 2 })
            .unwrap();

        linker
            .define_typed("identity", |_caller: Caller<()>, value: u32| -> u32 { value })
            .unwrap();

        linker
            .define_untyped("multiply_all_input_registers", |caller: Caller<()>| {
                let mut value = 1;

                use Reg as R;
                for reg in [R::A0, R::A1, R::A2, R::A3, R::A4, R::A5, R::T0, R::T1, R::T2] {
                    value *= caller.instance.reg(reg);
                }

                caller.instance.set_reg(Reg::A0, value);
                Ok(())
            })
            .unwrap();

        linker
            .define_typed("call_sbrk_indirectly_impl", |caller: Caller<()>, size: u32| -> u32 {
                caller.instance.sbrk(size).unwrap().unwrap_or(0)
            })
            .unwrap();

        linker
            .define_untyped("return_tuple_u32", |caller: Caller<()>| {
                caller.instance.set_reg(Reg::A0, 0x12345678);
                caller.instance.set_reg(Reg::A1, 0x9abcdefe);
                Ok(())
            })
            .unwrap();

        linker
            .define_untyped("return_tuple_u64", |caller: Caller<()>| {
                caller.instance.set_reg(Reg::A0, 0x123456789abcdefe);
                caller.instance.set_reg(Reg::A1, 0x1122334455667788);
                Ok(())
            })
            .unwrap();

        linker
            .define_untyped("return_tuple_usize", move |caller: Caller<()>| {
                if caller.instance.is_64_bit() {
                    caller.instance.set_reg(Reg::A0, 0x123456789abcdefe);
                    caller.instance.set_reg(Reg::A1, 0x1122334455667788);
                } else {
                    caller.instance.set_reg(Reg::A0, 0x12345678);
                    caller.instance.set_reg(Reg::A1, 0x9abcdefe);
                }

                Ok(())
            })
            .unwrap();

        let instance_pre = linker.instantiate_pre(&module).unwrap();
        let instance = instance_pre.instantiate().unwrap();

        TestInstance { module, instance }
    }

    pub fn call<FnArgs, FnResult>(&mut self, name: &str, args: FnArgs) -> Result<FnResult, crate::CallError>
    where
        FnArgs: crate::linker::FuncArgs,
        FnResult: crate::linker::FuncResult,
    {
        self.instance.call_typed_and_get_result::<FnResult, FnArgs>(&mut (), name, args)
    }
}

struct TestBlobArgs {
    config: Config,
    optimize: bool,
    is_64_bit: bool,
    is_cdylib: bool,
}

impl TestBlobArgs {
    fn get_test_program(&self) -> &'static [u8] {
        get_test_program(
            if self.is_cdylib {
                TestProgram::TestBlobSo
            } else {
                TestProgram::TestBlob
            },
            self.is_64_bit,
        )
    }
}

fn test_blob_basic_test(args: TestBlobArgs) {
    let elf = args.get_test_program();
    let mut i = TestInstance::new(&args.config, &Default::default(), elf, args.optimize);
    assert_eq!(i.call::<(), u32>("push_one_to_global_vec", ()).unwrap(), 1);
    assert_eq!(i.call::<(), u32>("push_one_to_global_vec", ()).unwrap(), 2);
    assert_eq!(i.call::<(), u32>("push_one_to_global_vec", ()).unwrap(), 3);
}

fn test_blob_atomic_fetch_add(args: TestBlobArgs) {
    let elf = args.get_test_program();
    let mut i = TestInstance::new(&args.config, &Default::default(), elf, args.optimize);
    assert_eq!(i.call::<(u32,), u32>("atomic_fetch_add", (1,)).unwrap(), 0);
    assert_eq!(i.call::<(u32,), u32>("atomic_fetch_add", (1,)).unwrap(), 1);
    assert_eq!(i.call::<(u32,), u32>("atomic_fetch_add", (1,)).unwrap(), 2);
    assert_eq!(i.call::<(u32,), u32>("atomic_fetch_add", (0,)).unwrap(), 3);
    assert_eq!(i.call::<(u32,), u32>("atomic_fetch_add", (0,)).unwrap(), 3);
    assert_eq!(i.call::<(u32,), u32>("atomic_fetch_add", (2,)).unwrap(), 3);
    assert_eq!(i.call::<(u32,), u32>("atomic_fetch_add", (0,)).unwrap(), 5);
}

fn test_blob_atomic_fetch_swap(args: TestBlobArgs) {
    let elf = args.get_test_program();
    let mut i = TestInstance::new(&args.config, &Default::default(), elf, args.optimize);
    assert_eq!(i.call::<(u32,), u32>("atomic_fetch_swap", (10,)).unwrap(), 0);
    assert_eq!(i.call::<(u32,), u32>("atomic_fetch_swap", (100,)).unwrap(), 10);
    assert_eq!(i.call::<(u32,), u32>("atomic_fetch_swap", (1000,)).unwrap(), 100);

    assert_eq!(i.call::<(), u32>("atomic_fetch_swap_with_zero", ()).unwrap(), 1000);
    assert_eq!(i.call::<(u32,), u32>("atomic_fetch_swap", (100,)).unwrap(), 0);
}

fn test_blob_atomic_fetch_minmax(args: TestBlobArgs) {
    use core::cmp::{max, min};

    fn maxu(a: i32, b: i32) -> i32 {
        max(a as u32, b as u32) as i32
    }

    fn minu(a: i32, b: i32) -> i32 {
        min(a as u32, b as u32) as i32
    }

    #[allow(clippy::type_complexity)]
    let list: [(&str, fn(i32, i32) -> i32); 4] = [
        ("atomic_fetch_max_signed", max),
        ("atomic_fetch_min_signed", min),
        ("atomic_fetch_max_unsigned", maxu),
        ("atomic_fetch_min_unsigned", minu),
    ];

    let elf = args.get_test_program();
    let mut i = TestInstance::new(&args.config, &Default::default(), elf, args.optimize);
    for (name, cb) in list {
        for a in [-10, 0, 10] {
            for b in [-10, 0, 10] {
                let new_value = cb(a, b);
                i.call::<(i32,), ()>("set_global", (a,)).unwrap();
                assert_eq!(i.call::<(i32,), i32>(name, (b,)).unwrap(), a);
                assert_eq!(i.call::<(), i32>("get_global", ()).unwrap(), new_value);
            }
        }
    }
}

fn test_blob_hostcall(args: TestBlobArgs) {
    let elf = args.get_test_program();
    let mut i = TestInstance::new(&args.config, &Default::default(), elf, args.optimize);
    assert_eq!(i.call::<(u32,), u32>("test_multiply_by_6", (10,)).unwrap(), 60);
}

fn test_blob_define_abi(args: TestBlobArgs) {
    let elf = args.get_test_program();
    let mut i = TestInstance::new(&args.config, &Default::default(), elf, args.optimize);
    assert!(i.call::<(), ()>("test_define_abi", ()).is_ok());
}

fn test_blob_input_registers(args: TestBlobArgs) {
    let elf = args.get_test_program();
    let mut i = TestInstance::new(&args.config, &Default::default(), elf, args.optimize);
    assert!(i.call::<(), ()>("test_input_registers", ()).is_ok());
}

fn test_blob_call_sbrk_from_guest(args: TestBlobArgs) {
    test_blob_call_sbrk_impl(args, |i, size| i.call::<(u32,), u32>("call_sbrk", (size,)).unwrap())
}

fn test_blob_call_sbrk_from_host_instance(args: TestBlobArgs) {
    test_blob_call_sbrk_impl(args, |i, size| i.instance.sbrk(size).unwrap().unwrap_or(0))
}

fn test_blob_call_sbrk_from_host_function(args: TestBlobArgs) {
    test_blob_call_sbrk_impl(args, |i, size| i.call::<(u32,), u32>("call_sbrk_indirectly", (size,)).unwrap())
}

fn test_blob_program_memory_can_be_reused_and_cleared(args: TestBlobArgs) {
    let elf = args.get_test_program();
    let mut i = TestInstance::new(&args.config, &Default::default(), elf, args.optimize);
    let address = i.call::<(), u32>("get_global_address", ()).unwrap();

    assert_eq!(i.instance.read_memory(address, 4).unwrap(), [0x00, 0x00, 0x00, 0x00]);

    i.call::<(), ()>("increment_global", ()).unwrap();
    assert_eq!(i.instance.read_memory(address, 4).unwrap(), [0x01, 0x00, 0x00, 0x00]);

    i.call::<(), ()>("increment_global", ()).unwrap();
    assert_eq!(i.instance.read_memory(address, 4).unwrap(), [0x02, 0x00, 0x00, 0x00]);

    i.instance.reset_memory().unwrap();
    assert_eq!(i.instance.read_memory(address, 4).unwrap(), [0x00, 0x00, 0x00, 0x00]);

    i.call::<(), ()>("increment_global", ()).unwrap();
    assert_eq!(i.instance.read_memory(address, 4).unwrap(), [0x01, 0x00, 0x00, 0x00]);
}

fn test_blob_out_of_bounds_memory_access_generates_a_trap(args: TestBlobArgs) {
    let elf = args.get_test_program();
    let mut i = TestInstance::new(&args.config, &Default::default(), elf, args.optimize);
    let address = i.call::<(), u32>("get_global_address", ()).unwrap();
    assert_eq!(i.call::<(u32,), u32>("read_u32", (address,)).unwrap(), 0);
    i.call::<(), ()>("increment_global", ()).unwrap();
    assert_eq!(i.call::<(u32,), u32>("read_u32", (address,)).unwrap(), 1);
    assert!(matches!(i.call::<(u32,), u32>("read_u32", (4,)), Err(CallError::Trap)));

    assert_eq!(i.call::<(u32,), u32>("read_u32", (address,)).unwrap(), 1);
    i.call::<(), ()>("increment_global", ()).unwrap();
    assert_eq!(i.call::<(u32,), u32>("read_u32", (address,)).unwrap(), 2);
}

fn test_blob_call_sbrk_impl(args: TestBlobArgs, mut call_sbrk: impl FnMut(&mut TestInstance, u32) -> u32) {
    let elf = args.get_test_program();
    let mut i = TestInstance::new(&args.config, &Default::default(), elf, args.optimize);
    let memory_map = i.module.memory_map().clone();
    let heap_base = memory_map.heap_base();
    let page_size = memory_map.page_size();

    assert_eq!(i.instance.read_memory(memory_map.rw_data_range().end - 1, 1).unwrap(), vec![0]);
    assert!(i.instance.read_memory(memory_map.rw_data_range().end, 1).is_err());
    assert!(i
        .instance
        .read_memory(heap_base, memory_map.rw_data_range().end - heap_base)
        .unwrap()
        .iter()
        .all(|&byte| byte == 0));
    assert_eq!(i.instance.heap_size(), 0);

    assert_eq!(call_sbrk(&mut i, 0), heap_base);
    assert_eq!(i.instance.heap_size(), 0);
    assert_eq!(call_sbrk(&mut i, 0), heap_base);
    assert_eq!(call_sbrk(&mut i, 1), heap_base + 1);
    assert_eq!(i.instance.heap_size(), 1);
    assert_eq!(call_sbrk(&mut i, 0), heap_base + 1);
    assert_eq!(call_sbrk(&mut i, 0xffffffff), 0);
    assert_eq!(call_sbrk(&mut i, 0), heap_base + 1);

    i.instance.write_memory(heap_base, &[0x33]).unwrap();
    assert_eq!(i.instance.read_memory(heap_base, 1).unwrap(), vec![0x33]);

    let new_origin = align_to_next_page_u32(memory_map.page_size(), heap_base + i.instance.heap_size()).unwrap();
    {
        let until_next_page = new_origin - (heap_base + i.instance.heap_size());
        assert_eq!(call_sbrk(&mut i, until_next_page), new_origin);
    }

    assert_eq!(i.instance.read_memory(new_origin - 1, 1).unwrap(), vec![0]);
    assert!(i.instance.read_memory(new_origin, 1).is_err());
    assert!(i.instance.write_memory(new_origin, &[0x34]).is_err());

    assert_eq!(call_sbrk(&mut i, 1), new_origin + 1);
    assert_eq!(i.instance.read_memory(new_origin, page_size).unwrap().len(), page_size as usize);
    assert!(i.instance.read_memory(new_origin, page_size + 1).is_err());
    assert!(i.instance.write_memory(new_origin, &[0x35]).is_ok());

    assert_eq!(call_sbrk(&mut i, page_size - 1), new_origin + page_size);
    assert!(i.instance.read_memory(new_origin, page_size + 1).is_err());

    i.instance.reset_memory().unwrap();
    assert_eq!(call_sbrk(&mut i, 0), heap_base);
    assert_eq!(i.instance.heap_size(), 0);
    assert!(i.instance.read_memory(memory_map.rw_data_range().end, 1).is_err());

    assert_eq!(call_sbrk(&mut i, 1), heap_base + 1);
    assert_eq!(i.instance.read_memory(heap_base, 1).unwrap(), vec![0]);
}

fn test_blob_add_u32(args: TestBlobArgs) {
    let elf = args.get_test_program();
    let mut i = TestInstance::new(&args.config, &Default::default(), elf, args.optimize);
    assert_eq!(i.call::<(u32, u32), u32>("add_u32", (1, 2,)).unwrap(), 3);
    assert_eq!(i.instance.reg(Reg::A0), 3);

    assert_eq!(i.call::<(u32, u32), u32>("add_u32", (0xfffffffa, 2,)).unwrap(), 0xfffffffc);
    assert_eq!(i.instance.reg(Reg::A0), 0xfffffffc);

    assert_eq!(i.call::<(u32, u32), u32>("add_u32", (0xffffffff, 2,)).unwrap(), 1);
    assert_eq!(i.instance.reg(Reg::A0), 1);

    if args.is_64_bit {
        assert_eq!(i.call::<(u32, u32), u32>("add_u32_asm", (0xfffffffa, 2,)).unwrap(), 0xfffffffc);
        assert_eq!(i.instance.reg(Reg::A0), 0xfffffffffffffffc);
    }
}

fn test_blob_add_u64(args: TestBlobArgs) {
    let elf = args.get_test_program();
    let mut i = TestInstance::new(&args.config, &Default::default(), elf, args.optimize);
    assert_eq!(i.call::<(u64, u64), u64>("add_u64", (1, 2,)).unwrap(), 3);
    assert_eq!(i.instance.reg(Reg::A0), 3);
    assert_eq!(
        i.call::<(u64, u64), u64>("add_u64", (0xaaaaaaaa, 0xcccccccc,)).unwrap(),
        0xaaaaaaaa + 0xcccccccc
    );
}

fn test_blob_xor_imm_u32(args: TestBlobArgs) {
    let elf = args.get_test_program();
    let mut i = TestInstance::new(&args.config, &Default::default(), elf, args.optimize);
    for value in [0, 0xaaaaaaaa, 0x55555555, 0x12345678, 0xffffffff] {
        assert_eq!(i.call::<(u32,), u32>("xor_imm_u32", (value,)).unwrap(), value ^ 0xfb8f5c1e);
    }
}

fn test_blob_branch_less_than_zero(args: TestBlobArgs) {
    let elf = args.get_test_program();
    let mut i = TestInstance::new(&args.config, &Default::default(), elf, args.optimize);
    i.call::<(), ()>("test_branch_less_than_zero", ()).unwrap();
}

fn test_blob_fetch_add_atomic_u64(args: TestBlobArgs) {
    let elf = args.get_test_program();
    let mut i = TestInstance::new(&args.config, &Default::default(), elf, args.optimize);
    assert_eq!(i.call::<(u64,), u64>("fetch_add_atomic_u64", (1,)).unwrap(), 0);
    assert_eq!(i.call::<(u64,), u64>("fetch_add_atomic_u64", (0,)).unwrap(), 1);
    assert_eq!(i.call::<(u64,), u64>("fetch_add_atomic_u64", (0,)).unwrap(), 1);
    assert_eq!(i.call::<(u64,), u64>("fetch_add_atomic_u64", (0xffffffff,)).unwrap(), 1);
    assert_eq!(i.call::<(u64,), u64>("fetch_add_atomic_u64", (0,)).unwrap(), 0x100000000);
}

fn test_blob_cmov_if_zero_with_zero_reg(args: TestBlobArgs) {
    let elf = args.get_test_program();
    let mut i = TestInstance::new(&args.config, &Default::default(), elf, args.optimize);
    i.call::<(), ()>("cmov_if_zero_with_zero_reg", ()).unwrap();
}

fn test_blob_cmov_if_not_zero_with_zero_reg(args: TestBlobArgs) {
    let elf = args.get_test_program();
    let mut i = TestInstance::new(&args.config, &Default::default(), elf, args.optimize);
    i.call::<(), ()>("cmov_if_not_zero_with_zero_reg", ()).unwrap();
}

fn test_blob_min_stack_size(args: TestBlobArgs) {
    let elf = args.get_test_program();
    let i = TestInstance::new(&args.config, &Default::default(), elf, args.optimize);
    assert_eq!(i.instance.module().memory_map().stack_size(), 65536);
}

fn test_blob_negate_and_add(args: TestBlobArgs) {
    let elf = args.get_test_program();
    let mut i = TestInstance::new(&args.config, &Default::default(), elf, args.optimize);
    if !args.is_64_bit {
        assert_eq!(i.call::<(u32, u32), u32>("negate_and_add", (123, 1,)).unwrap(), 15);
    } else {
        assert_eq!(i.call::<(u64, u64), u64>("negate_and_add", (123, 1,)).unwrap(), 15);
    }
}

fn test_blob_return_tuple_from_import(args: TestBlobArgs) {
    let elf = args.get_test_program();
    let mut i = TestInstance::new(&args.config, &Default::default(), elf, args.optimize);
    i.call::<(), ()>("test_return_tuple", ()).unwrap();
}

fn test_blob_return_tuple_from_export(args: TestBlobArgs) {
    let elf = args.get_test_program();
    let mut i = TestInstance::new(&args.config, &Default::default(), elf, args.optimize);
    if args.is_64_bit {
        let a0 = 0x123456789abcdefe_u64;
        let a1 = 0x1122334455667788_u64;
        i.call::<(), ()>("export_return_tuple_u64", ()).unwrap();
        assert_eq!(i.instance.reg(Reg::A0), a0);
        assert_eq!(i.instance.reg(Reg::A1), a1);

        i.instance.set_reg(Reg::A0, 0);
        i.instance.set_reg(Reg::A1, 0);
        i.call::<(), ()>("export_return_tuple_usize", ()).unwrap();
        assert_eq!(i.instance.reg(Reg::A0), a0);
        assert_eq!(i.instance.reg(Reg::A1), a1);
    } else {
        let a0 = 0x12345678_u64;
        let a1 = 0x9abcdefe_u64;
        i.call::<(), ()>("export_return_tuple_u32", ()).unwrap();
        assert_eq!(i.instance.reg(Reg::A0), a0);
        assert_eq!(i.instance.reg(Reg::A1), a1);

        i.instance.set_reg(Reg::A0, 0);
        i.instance.set_reg(Reg::A1, 0);
        i.call::<(), ()>("export_return_tuple_usize", ()).unwrap();
        assert_eq!(i.instance.reg(Reg::A0), a0);
        assert_eq!(i.instance.reg(Reg::A1), a1);
    }
}

fn test_blob_get_heap_base(args: TestBlobArgs) {
    let elf = args.get_test_program();
    let mut i = TestInstance::new(&args.config, &Default::default(), elf, args.optimize);
    let heap_base = i.call::<(), u32>("get_heap_base", ()).unwrap();
    assert_eq!(heap_base, i.instance.module().memory_map().heap_base());
}

fn test_blob_get_self_address(args: TestBlobArgs) {
    let elf = args.get_test_program();
    let mut i = TestInstance::new(&args.config, &Default::default(), elf, args.optimize);
    let addr = i.call::<(), u32>("get_self_address", ()).unwrap();
    assert_ne!(addr, 0);
}

<<<<<<< HEAD
fn test_blob_instruction_length(args: TestBlobArgs) {
    // Test that the instruction length is properly calculated when gas metering is enabled and a
    // long instruction appears at the start of the block (right after gas metering stub).
    let elf = args.get_test_program();
    let mut module_config = ModuleConfig::default();
    module_config.set_gas_metering(Some(GasMeteringKind::Sync));
    let mut i = TestInstance::new(&args.config, &module_config, elf, args.optimize);
    i.instance.set_gas(Gas::MAX);
    if args.is_64_bit {
        assert_eq!(i.call::<(u64, u64), u64>("div_asm", (10, 2,)).unwrap(), 5);
        assert_eq!(i.instance.reg(Reg::A0), 5);
    } else {
        assert_eq!(i.call::<(u32, u32), u32>("div_asm", (10, 2,)).unwrap(), 5);
        assert_eq!(i.instance.reg(Reg::A0), 5);
    }
=======
fn test_blob_get_self_address_naked(args: TestBlobArgs) {
    let elf = args.get_test_program();
    let mut i = TestInstance::new(&args.config, elf, args.optimize);
    let addr = i.call::<(), u32>("get_self_address_naked", ()).unwrap();
    assert_ne!(addr, 0);
>>>>>>> c98f9e36
}

fn test_asm_reloc_add_sub(config: Config, optimize: bool) {
    const BLOB_64: &[u8] = include_bytes!("../../../guest-programs/asm-tests/output/reloc_add_sub_64.elf");

    let elf = BLOB_64;
    let mut i = TestInstance::new(&config, &Default::default(), elf, optimize);

    let address = i.call::<(u32,), u32>("get_string", (0,)).unwrap();
    assert_eq!(i.instance.read_u32(address).unwrap(), 0x01010101);

    let address = i.call::<(u32,), u32>("get_string", (1,)).unwrap();
    assert_eq!(i.instance.read_u32(address).unwrap(), 0x02020202);

    let address = i.call::<(u32,), u32>("get_string", (2,)).unwrap();
    assert_eq!(i.instance.read_u32(address).unwrap(), 0x03030303);
}

fn test_asm_reloc_hi_lo(config: Config, optimize: bool) {
    const BLOB_64: &[u8] = include_bytes!("../../../guest-programs/asm-tests/output/reloc_hi_lo_64.elf");

    let elf = BLOB_64;
    let mut i = TestInstance::new(&config, &Default::default(), elf, optimize);

    let address = i.call::<(u32,), u32>("get_string", (0,)).unwrap();
    assert_eq!(i.instance.read_u32(address).unwrap(), 0xA1010101);

    let address = i.call::<(u32,), u32>("get_string", (1,)).unwrap();
    assert_eq!(i.instance.read_u32(address).unwrap(), 0xB2020202);

    let address = i.call::<(u32,), u32>("get_string", (2,)).unwrap();
    assert_eq!(i.instance.read_u32(address).unwrap(), 0xC3030303);
}

fn basic_gas_metering(config: Config, gas_metering_kind: GasMeteringKind) {
    let _ = env_logger::try_init();

    let mut builder = ProgramBlobBuilder::new();
    builder.add_export_by_basic_block(0, b"main");
    builder.set_code(&[asm::fallthrough(), asm::add_imm_32(A0, A0, 666), asm::ret()], &[]);

    let blob = ProgramBlob::parse(builder.into_vec().unwrap().into()).unwrap();
    let engine = Engine::new(&config).unwrap();
    let mut module_config = ModuleConfig::default();
    module_config.set_gas_metering(Some(gas_metering_kind));

    let module = Module::from_blob(&engine, &module_config, blob).unwrap();
    let linker: Linker = Linker::new();
    let instance_pre = linker.instantiate_pre(&module).unwrap();
    let mut instance = instance_pre.instantiate().unwrap();

    {
        instance.set_gas(3);
        instance.call_typed(&mut (), "main", ()).unwrap();
        assert_eq!(instance.get_result_typed::<i32>(), 666);
        assert_eq!(instance.gas(), 0);
        assert_eq!(instance.program_counter(), None);
        assert_eq!(instance.next_program_counter(), None);
    }

    {
        instance.set_gas(2);
        let result = instance.call_typed(&mut (), "main", ());
        assert!(matches!(result, Err(CallError::NotEnoughGas)), "unexpected result: {result:?}");
        match gas_metering_kind {
            GasMeteringKind::Sync => {
                assert_eq!(instance.gas(), 1);
                assert_eq!(instance.get_result_typed::<i32>(), 0);
                assert_eq!(instance.program_counter(), Some(ProgramCounter(1)));
                assert_eq!(instance.next_program_counter(), Some(ProgramCounter(1)));

                let result = instance.run().unwrap();
                assert!(matches!(result, InterruptKind::NotEnoughGas), "unexpected result: {result:?}");
                assert_eq!(instance.gas(), 1);
                assert_eq!(instance.program_counter(), Some(ProgramCounter(1)));
                assert_eq!(instance.next_program_counter(), Some(ProgramCounter(1)));

                instance.set_gas(2);
                let result = instance.run().unwrap();
                assert!(matches!(result, InterruptKind::Finished), "unexpected result: {result:?}");
                assert_eq!(instance.get_result_typed::<i32>(), 666);
                assert_eq!(instance.gas(), 0);
                assert_eq!(instance.program_counter(), None);
                assert_eq!(instance.next_program_counter(), None);
            }
            GasMeteringKind::Async => {
                assert!(instance.gas() < 0);
                assert_eq!(instance.program_counter(), None);
                assert_eq!(instance.next_program_counter(), None);
            }
        }
    }

    {
        instance.set_gas(6);
        instance.call_typed(&mut (), "main", ()).unwrap();
        assert_eq!(instance.get_result_typed::<i32>(), 666);
        assert_eq!(instance.gas(), 3);
        assert_eq!(instance.program_counter(), None);
        assert_eq!(instance.next_program_counter(), None);

        instance.call_typed(&mut (), "main", ()).unwrap();
        assert_eq!(instance.get_result_typed::<i32>(), 666);
        assert_eq!(instance.gas(), 0);
        assert_eq!(instance.program_counter(), None);
        assert_eq!(instance.next_program_counter(), None);

        let result = instance.call_typed(&mut (), "main", ());
        assert!(matches!(result, Err(CallError::NotEnoughGas)), "unexpected result: {result:?}");
        match gas_metering_kind {
            GasMeteringKind::Sync => {
                assert_eq!(instance.gas(), 0);
            }
            GasMeteringKind::Async => {
                assert!(instance.gas() < 0);
            }
        }
    }

    {
        core::mem::drop(instance);
        let mut instance = instance_pre.instantiate().unwrap();
        assert_eq!(instance.gas(), 0);

        let result = instance.call_typed(&mut (), "main", ());
        assert!(matches!(result, Err(CallError::NotEnoughGas)), "unexpected result: {result:?}");
        match gas_metering_kind {
            GasMeteringKind::Sync => {
                assert_eq!(instance.gas(), 0);
            }
            GasMeteringKind::Async => {
                assert!(instance.gas() < 0);
            }
        }
    }

    // Stress test.
    let mut instance = instance_pre.instantiate().unwrap();
    for _ in 0..100 {
        instance.set_gas(2);
        let result = instance.call_typed(&mut (), "main", ());
        assert!(matches!(result, Err(CallError::NotEnoughGas)), "unexpected result: {result:?}");
        match gas_metering_kind {
            GasMeteringKind::Sync => {
                assert_eq!(instance.get_result_typed::<i32>(), 0);
                assert_eq!(instance.gas(), 1);
            }
            GasMeteringKind::Async => {
                assert!(instance.gas() < 0);
            }
        }

        instance.set_gas(5);
        instance.call_typed(&mut (), "main", ()).unwrap();
        assert_eq!(instance.gas(), 2);
        assert_eq!(instance.get_result_typed::<i32>(), 666);
    }
}

fn basic_gas_metering_sync(config: Config) {
    basic_gas_metering(config, GasMeteringKind::Sync);
}

fn basic_gas_metering_async(config: Config) {
    basic_gas_metering(config, GasMeteringKind::Async);
}

fn consume_gas_in_host_function(config: Config, gas_metering_kind: GasMeteringKind) {
    let _ = env_logger::try_init();

    let mut builder = ProgramBlobBuilder::new();
    builder.add_export_by_basic_block(0, b"main");
    builder.add_import(b"hostfn");
    builder.set_code(&[asm::ecalli(0), asm::ret()], &[]);

    let blob = ProgramBlob::parse(builder.into_vec().unwrap().into()).unwrap();
    let engine = Engine::new(&config).unwrap();
    let mut module_config = ModuleConfig::default();
    module_config.set_gas_metering(Some(gas_metering_kind));

    let module = Module::from_blob(&engine, &module_config, blob).unwrap();
    let mut linker: Linker<i64, core::convert::Infallible> = Linker::new();
    linker
        .define_typed("hostfn", |caller: Caller<i64>| -> u32 {
            assert_eq!(caller.instance.gas(), 1);
            caller.instance.set_gas(1 - *caller.user_data);
            666
        })
        .unwrap();

    let instance_pre = linker.instantiate_pre(&module).unwrap();
    let mut instance = instance_pre.instantiate().unwrap();

    {
        instance.set_gas(3);
        instance.call_typed(&mut 0, "main", ()).unwrap();
        assert_eq!(instance.get_result_typed::<i32>(), 666);
        assert_eq!(instance.gas(), 1);
    }

    {
        instance.set_gas(3);
        instance.call_typed(&mut 1, "main", ()).unwrap();
        assert_eq!(instance.get_result_typed::<i32>(), 666);
        assert_eq!(instance.gas(), 0);
    }

    {
        instance.set_gas(3);
        let result = instance.call_typed(&mut 2, "main", ());
        assert_eq!(instance.gas(), -1);
        assert!(matches!(result, Err(CallError::NotEnoughGas)), "unexpected result: {result:?}");
    }
}

fn consume_gas_in_host_function_sync(config: Config) {
    consume_gas_in_host_function(config, GasMeteringKind::Sync);
}

fn consume_gas_in_host_function_async(config: Config) {
    consume_gas_in_host_function(config, GasMeteringKind::Async);
}

fn gas_metering_with_more_than_one_basic_block(config: Config) {
    let _ = env_logger::try_init();

    let mut builder = ProgramBlobBuilder::new();
    builder.add_export_by_basic_block(0, b"export_1");
    builder.add_export_by_basic_block(1, b"export_2");
    builder.set_code(
        &[
            asm::add_imm_32(A0, A0, 666),
            asm::ret(),
            asm::add_imm_32(A0, A0, 666),
            asm::add_imm_32(A0, A0, 100),
            asm::ret(),
        ],
        &[],
    );

    let blob = ProgramBlob::parse(builder.into_vec().unwrap().into()).unwrap();
    let engine = Engine::new(&config).unwrap();
    let mut module_config = ModuleConfig::default();
    module_config.set_gas_metering(Some(GasMeteringKind::Sync));

    let module = Module::from_blob(&engine, &module_config, blob).unwrap();
    let linker: Linker = Linker::new();
    let instance_pre = linker.instantiate_pre(&module).unwrap();
    let mut instance = instance_pre.instantiate().unwrap();

    {
        instance.set_gas(10);
        instance.call_typed(&mut (), "export_1", ()).unwrap();
        assert_eq!(instance.get_result_typed::<i32>(), 666);
        assert_eq!(instance.gas(), 8);
    }

    {
        instance.set_gas(10);
        instance.call_typed(&mut (), "export_2", ()).unwrap();
        assert_eq!(instance.get_result_typed::<i32>(), 766);
        assert_eq!(instance.gas(), 7);
    }
}

fn gas_metering_with_implicit_trap(config: Config) {
    let _ = env_logger::try_init();

    let mut builder = ProgramBlobBuilder::new();
    builder.add_export_by_basic_block(0, b"main");
    builder.set_code(&[asm::add_imm_32(A0, A0, 666)], &[]);

    let blob = ProgramBlob::parse(builder.into_vec().unwrap().into()).unwrap();
    let engine = Engine::new(&config).unwrap();
    let mut module_config = ModuleConfig::default();
    module_config.set_gas_metering(Some(GasMeteringKind::Sync));

    let module = Module::from_blob(&engine, &module_config, blob).unwrap();
    let linker: Linker = Linker::new();
    let instance_pre = linker.instantiate_pre(&module).unwrap();
    let mut instance = instance_pre.instantiate().unwrap();

    instance.set_gas(10);
    assert!(matches!(instance.call_typed(&mut (), "main", ()).unwrap_err(), CallError::Trap));
    assert_eq!(instance.get_result_typed::<i32>(), 666);
    assert_eq!(instance.gas(), 8);
}

fn trapping_preserves_all_registers_normal_trap(config: Config) {
    let _ = env_logger::try_init();

    let mut builder = ProgramBlobBuilder::new();
    builder.add_export_by_basic_block(0, b"main");
    builder.set_code(&[asm::trap()], &[]);

    let blob = ProgramBlob::parse(builder.into_vec().unwrap().into()).unwrap();
    let engine = Engine::new(&config).unwrap();
    let module = Module::from_blob(&engine, &ModuleConfig::default(), blob).unwrap();
    let mut instance = module.instantiate().unwrap();
    instance.set_next_program_counter(ProgramCounter(0));
    for (index, reg) in Reg::ALL.into_iter().enumerate() {
        instance.set_reg(reg, index as u64 + 0x100);
    }
    assert_eq!(instance.run().unwrap(), InterruptKind::Trap);
    for (index, reg) in Reg::ALL.into_iter().enumerate() {
        assert_eq!(instance.reg(reg), index as u64 + 0x100);
    }
}

fn trapping_preserves_all_registers_segfault(config: Config) {
    let _ = env_logger::try_init();

    let mut builder = ProgramBlobBuilder::new();
    builder.add_export_by_basic_block(0, b"main");
    builder.set_code(&[asm::store_imm_u32(0, 0x12345678), asm::ret()], &[]);

    let blob = ProgramBlob::parse(builder.into_vec().unwrap().into()).unwrap();
    let engine = Engine::new(&config).unwrap();
    let module = Module::from_blob(&engine, &ModuleConfig::default(), blob).unwrap();
    let mut instance = module.instantiate().unwrap();
    instance.set_next_program_counter(ProgramCounter(0));
    for (index, reg) in Reg::ALL.into_iter().enumerate() {
        instance.set_reg(reg, index as u64 + 0x100);
    }
    assert_eq!(instance.run().unwrap(), InterruptKind::Trap);
    for (index, reg) in Reg::ALL.into_iter().enumerate() {
        assert_eq!(instance.reg(reg), index as u64 + 0x100, "mismatch for register {reg}");
    }
}

fn memset_basic(config: Config) {
    let _ = env_logger::try_init();

    let mut builder = ProgramBlobBuilder::new();
    builder.set_ro_data_size(1);
    builder.set_rw_data_size(1);
    builder.set_ro_data(vec![0x00]);
    builder.add_export_by_basic_block(0, b"main");
    builder.set_code(&[asm::memset(), asm::ret()], &[]);

    let blob = ProgramBlob::parse(builder.into_vec().unwrap().into()).unwrap();
    let engine = Engine::new(&config).unwrap();
    let mut module_config = ModuleConfig::default();
    module_config.set_gas_metering(Some(GasMeteringKind::Sync));

    let module = Module::from_blob(&engine, &module_config, blob).unwrap();
    let offsets: Vec<_> = module
        .blob()
        .instructions(DefaultInstructionSet::default())
        .map(|inst| inst.offset)
        .collect();

    let memory_map = module.memory_map();
    let linker: Linker = Linker::new();
    let instance_pre = linker.instantiate_pre(&module).unwrap();
    let mut instance = instance_pre.instantiate().unwrap();

    instance.set_gas(100);

    // Write near the start of RW data.
    instance
        .call_typed(&mut (), "main", (memory_map.rw_data_address() + 1, 0x1234567a, 3))
        .unwrap();
    assert_eq!(
        instance.read_memory(memory_map.rw_data_address(), 5).unwrap(),
        vec![0, 0x7a, 0x7a, 0x7a, 0]
    );
    assert_eq!(instance.reg(Reg::A0), u64::from(memory_map.rw_data_address() + 4)); // Pointer is incremented.
    assert_eq!(instance.reg(Reg::A1), 0x1234567a); // Value is unchanged.
    assert_eq!(instance.reg(Reg::A2), 0); // Count is zeroed.

    // Write at the end of RW data.
    instance
        .call_typed(&mut (), "main", (memory_map.rw_data_range().end - 3, 0x1234567b, 3))
        .unwrap();
    assert_eq!(
        instance.read_memory(memory_map.rw_data_range().end - 4, 4).unwrap(),
        vec![0, 0x7b, 0x7b, 0x7b]
    );
    assert_eq!(instance.reg(Reg::A0), u64::from(memory_map.rw_data_range().end)); // Pointer is at the end.
    assert_eq!(instance.reg(Reg::A1), 0x1234567b); // Value is unchanged.
    assert_eq!(instance.reg(Reg::A2), 0); // Count is zeroed.

    // Write going out of bounds (partial write).
    instance.set_gas(100);
    assert!(matches!(
        instance
            .call_typed(&mut (), "main", (memory_map.rw_data_range().end - 3, 0x1234567c, 10))
            .unwrap_err(),
        CallError::Trap
    ));
    assert_eq!(instance.reg(Reg::A0), u64::from(memory_map.rw_data_range().end)); // Pointer is at the end.
    assert_eq!(instance.reg(Reg::A1), 0x1234567c); // Value is unchanged.
    assert_eq!(instance.reg(Reg::A2), 7); // Count is partially decremented.
    assert_eq!(
        instance.read_memory(memory_map.rw_data_range().end - 4, 4).unwrap(),
        vec![0, 0x7c, 0x7c, 0x7c]
    );
    assert_eq!(instance.gas(), 95);

    // Write out of bounds (empty write).
    assert!(matches!(
        instance
            .call_typed(&mut (), "main", (memory_map.rw_data_range().end + 2, 0x1234567d, 10))
            .unwrap_err(),
        CallError::Trap
    ));
    assert_eq!(instance.reg(Reg::A0), u64::from(memory_map.rw_data_range().end + 2)); // Pointer is unchanged.
    assert_eq!(instance.reg(Reg::A1), 0x1234567d); // Value is unchanged.
    assert_eq!(instance.reg(Reg::A2), 10); // Count is unchanged.

    // Gas-limited write.
    instance.zero_memory(memory_map.rw_data_address(), 10).unwrap();
    instance.set_gas(5);
    assert!(matches!(
        instance
            .call_typed(&mut (), "main", (memory_map.rw_data_address(), 0x1234567e, 100))
            .unwrap_err(),
        CallError::NotEnoughGas
    ));
    assert_eq!(instance.reg(Reg::A0), u64::from(memory_map.rw_data_address()) + 3); // Pointer is at the end.
    assert_eq!(instance.reg(Reg::A1), 0x1234567e); // Value is unchanged.
    assert_eq!(instance.reg(Reg::A2), 97); // Count is partially decremented.
    assert_eq!(
        instance.read_memory(memory_map.rw_data_address(), 5).unwrap(),
        vec![0x7e, 0x7e, 0x7e, 0, 0]
    );
    assert_eq!(instance.program_counter(), Some(offsets[0]));
    assert_eq!(instance.next_program_counter(), Some(offsets[0]));

    // Continue gas-limited write.
    instance.set_gas(1);
    instance.set_reg(Reg::A1, 0x1234567f);
    assert_eq!(instance.run().unwrap(), InterruptKind::NotEnoughGas);
    assert_eq!(instance.reg(Reg::A0), u64::from(memory_map.rw_data_address()) + 4); // Pointer is at the end.
    assert_eq!(instance.reg(Reg::A1), 0x1234567f); // Value is unchanged.
    assert_eq!(instance.reg(Reg::A2), 96); // Count is partially decremented.
    assert_eq!(
        instance.read_memory(memory_map.rw_data_address(), 5).unwrap(),
        vec![0x7e, 0x7e, 0x7e, 0x7f, 0]
    );
    assert_eq!(instance.program_counter(), Some(offsets[0]));
    assert_eq!(instance.next_program_counter(), Some(offsets[0]));

    // Write out of bounds during a gas-limited write.
    instance.set_gas(50);
    assert!(matches!(
        instance
            .call_typed(&mut (), "main", (memory_map.rw_data_range().end - 3, 0x12345680, 100))
            .unwrap_err(),
        CallError::Trap
    ));
    assert_eq!(instance.reg(Reg::A0), u64::from(memory_map.rw_data_range().end)); // Pointer is at the end.
    assert_eq!(instance.reg(Reg::A1), 0x12345680); // Value is unchanged.
    assert_eq!(instance.reg(Reg::A2), 97); // Count is partially decremented.
    assert_eq!(
        instance.read_memory(memory_map.rw_data_range().end - 4, 4).unwrap(),
        vec![0, 0x80, 0x80, 0x80]
    );
    assert_eq!(instance.gas(), 45);
}

fn memset_with_dynamic_paging(mut config: Config) {
    let _ = env_logger::try_init();

    config.set_allow_dynamic_paging(true);

    let mut builder = ProgramBlobBuilder::new();
    builder.add_export_by_basic_block(0, b"main");
    builder.set_code(&[asm::memset(), asm::ret()], &[]);

    let blob = ProgramBlob::parse(builder.into_vec().unwrap().into()).unwrap();
    let engine = Engine::new(&config).unwrap();
    let page_size = get_native_page_size() as u32;
    let mut module_config = ModuleConfig::new();
    module_config.set_page_size(page_size);
    module_config.set_dynamic_paging(true);
    module_config.set_gas_metering(Some(GasMeteringKind::Sync));

    let module = Module::from_blob(&engine, &module_config, blob).unwrap();
    let offsets: Vec<_> = module
        .blob()
        .instructions(DefaultInstructionSet::default())
        .map(|inst| inst.offset)
        .collect();

    let memory_map = module.memory_map();

    let mut instance = module.instantiate().unwrap();
    instance.set_gas(100);
    instance.prepare_call_typed(offsets[0], (memory_map.rw_data_range().start, 0x1234567a, 3));
    let segfault = expect_segfault(instance.run().unwrap());
    assert_eq!(segfault.page_address, memory_map.rw_data_range().start);
    assert_eq!(instance.reg(Reg::A0), u64::from(memory_map.rw_data_range().start)); // Pointer is unchanged.
    assert_eq!(instance.reg(Reg::A1), 0x1234567a); // Value is unchanged.
    assert_eq!(instance.reg(Reg::A2), 3); // Count is unchanged.
    assert_eq!(instance.program_counter(), Some(offsets[0]));
    assert_eq!(instance.next_program_counter(), Some(offsets[0]));
    assert_eq!(instance.gas(), 98);
    instance.zero_memory(segfault.page_address, segfault.page_size).unwrap();
    assert!(matches!(instance.run().unwrap(), InterruptKind::Finished));
    assert_eq!(instance.reg(Reg::A0), u64::from(memory_map.rw_data_range().start + 3)); // Pointer is at the end.
    assert_eq!(instance.reg(Reg::A1), 0x1234567a); // Value is unchanged.
    assert_eq!(instance.reg(Reg::A2), 0); // Count is decremented.
    assert_eq!(
        instance.read_memory(memory_map.rw_data_range().start, 5).unwrap(),
        vec![0x7a, 0x7a, 0x7a, 0, 0]
    );
    assert_eq!(instance.gas(), 95);

    let mut instance = module.instantiate().unwrap();
    instance.zero_memory(memory_map.rw_data_range().start, page_size).unwrap();
    instance.set_gas(100);
    instance.prepare_call_typed(offsets[0], (memory_map.rw_data_range().start + page_size - 1, 0x1234567a, 4));
    let segfault = expect_segfault(instance.run().unwrap());
    assert_eq!(segfault.page_address, memory_map.rw_data_range().start + page_size);
    assert_eq!(instance.reg(Reg::A0), u64::from(memory_map.rw_data_range().start + page_size)); // Pointer is incremented.
    assert_eq!(instance.reg(Reg::A1), 0x1234567a); // Value is unchanged.
    assert_eq!(instance.reg(Reg::A2), 3); // Count is decremented.
    assert_eq!(instance.program_counter(), Some(offsets[0]));
    assert_eq!(instance.next_program_counter(), Some(offsets[0]));
    assert_eq!(
        instance.read_memory(memory_map.rw_data_range().start + page_size - 2, 2).unwrap(),
        vec![0, 0x7a]
    );
    assert_eq!(instance.gas(), 97);
    // Change everything mid-flight.
    instance.set_reg(Reg::A0, u64::from(memory_map.rw_data_range().start + page_size + 1));
    instance.set_reg(Reg::A1, 0x1234567b);
    instance.set_reg(Reg::A2, 2);
    instance
        .zero_memory(memory_map.rw_data_range().start + page_size, page_size)
        .unwrap();
    assert!(matches!(instance.run().unwrap(), InterruptKind::Finished));
    assert_eq!(instance.reg(Reg::A0), u64::from(memory_map.rw_data_range().start + page_size + 3)); // Pointer is incremented.
    assert_eq!(instance.reg(Reg::A1), 0x1234567b); // Value is unchanged.
    assert_eq!(instance.reg(Reg::A2), 0); // Count is decremented.
    assert_eq!(
        instance.read_memory(memory_map.rw_data_range().start + page_size - 2, 6).unwrap(),
        vec![0, 0x7a, 0, 0x7b, 0x7b, 0]
    );
    assert_eq!(instance.gas(), 95);
}

fn test_basic_debug_info(raw_blob: &'static [u8]) {
    let _ = env_logger::try_init();
    let program = get_blob(raw_blob);
    let entry_point = program.exports().find(|export| export == "read_u32").unwrap().program_counter();
    let mut line_program = program.get_debug_line_program_at(entry_point).unwrap().unwrap();
    let info = line_program.run().unwrap().unwrap();

    let line = include_str!("../../../guest-programs/test-blob/src/main.rs")
        .split('\n')
        .enumerate()
        .find(|(_, line)| line.starts_with("extern \"C\" fn read_u32("))
        .unwrap()
        .0
        + 1;
    let frame = info
        .frames()
        .find(|frame| frame.kind() == polkavm_common::program::FrameKind::Line)
        .unwrap();
    assert_eq!(frame.line(), Some(line as u32 + 1));
    assert_eq!(frame.full_name().unwrap().to_string(), "read_u32");
    assert_eq!(frame.path().unwrap().unwrap(), "test-blob/src/main.rs");
}

#[ignore]
#[test]
fn test_basic_debug_info_32() {
    test_basic_debug_info(get_test_program(TestProgram::TestBlob, false));
}

#[ignore]
#[test]
fn test_basic_debug_info_64() {
    test_basic_debug_info(get_test_program(TestProgram::TestBlob, true));
}

#[test]
fn blob_len_works() {
    const EXAMPLE_BLOB: &[u8] = include_bytes!("../../../guest-programs/output/example-hello-world.polkavm");
    assert_eq!(Some(EXAMPLE_BLOB.len() as BlobLen), ProgramBlob::blob_length(EXAMPLE_BLOB));
}

#[cfg(not(feature = "std"))]
fn spawn_stress_test(_config: Config) {}

#[cfg(feature = "std")]
fn spawn_stress_test(mut config: Config) {
    let _ = env_logger::try_init();

    let mut builder = ProgramBlobBuilder::new();
    builder.add_export_by_basic_block(0, b"main");
    builder.set_ro_data_size(1);
    builder.set_rw_data_size(1);
    builder.set_ro_data(vec![0x00]);
    builder.set_code(&[asm::ret()], &[]);

    let blob = ProgramBlob::parse(builder.into_vec().unwrap().into()).unwrap();

    for worker_count in [0, 1] {
        config.set_worker_count(worker_count);
        let engine = Engine::new(&config).unwrap();

        let module = Module::from_blob(&engine, &ModuleConfig::default(), blob.clone()).unwrap();
        let linker: Linker = Linker::new();
        let instance_pre = linker.instantiate_pre(&module).unwrap();

        const THREAD_COUNT: usize = 32;
        let barrier = alloc::sync::Arc::new(std::sync::Barrier::new(THREAD_COUNT));

        let mut threads = Vec::new();
        for _ in 0..THREAD_COUNT {
            let instance_pre = instance_pre.clone();
            let barrier = alloc::sync::Arc::clone(&barrier);
            let thread = std::thread::spawn(move || {
                barrier.wait();
                for _ in 0..64 {
                    let mut instance = instance_pre.instantiate().unwrap();
                    instance.call_typed(&mut (), "main", ()).unwrap();
                }
            });
            threads.push(thread);
        }

        let mut results = Vec::new();
        for thread in threads {
            results.push(thread.join());
        }

        for result in results {
            result.unwrap();
        }
    }
}

#[cfg(not(feature = "module-cache"))]
fn module_cache(_config: Config) {}

#[cfg(feature = "module-cache")]
fn module_cache(mut config: Config) {
    let _ = env_logger::try_init();
    let blob = get_blob(get_test_program(TestProgram::TestBlob, false));

    config.set_worker_count(0);

    config.set_cache_enabled(true);
    config.set_lru_cache_size(0);
    let engine_with_cache = Engine::new(&config).unwrap();

    config.set_cache_enabled(true);
    config.set_lru_cache_size(1);
    let engine_with_lru_cache = Engine::new(&config).unwrap();

    config.set_cache_enabled(false);
    config.set_lru_cache_size(0);
    let engine_without_cache = Engine::new(&config).unwrap();

    assert!(Module::from_cache(&engine_with_cache, &Default::default(), &blob).is_none());
    let module_with_cache_1 = Module::from_blob(&engine_with_cache, &Default::default(), blob.clone()).unwrap();
    assert!(Module::from_cache(&engine_with_cache, &Default::default(), &blob).is_some());
    let module_with_cache_2 = Module::from_blob(&engine_with_cache, &Default::default(), blob.clone()).unwrap();
    assert!(Module::from_cache(&engine_with_cache, &Default::default(), &blob).is_some());

    assert!(Module::from_cache(&engine_without_cache, &Default::default(), &blob).is_none());
    let module_without_cache_1 = Module::from_blob(&engine_without_cache, &Default::default(), blob.clone()).unwrap();
    assert!(Module::from_cache(&engine_without_cache, &Default::default(), &blob).is_none());
    let module_without_cache_2 = Module::from_blob(&engine_without_cache, &Default::default(), blob.clone()).unwrap();

    if engine_with_cache.backend() == BackendKind::Compiler {
        assert_eq!(
            module_with_cache_1.machine_code().unwrap().as_ptr(),
            module_with_cache_2.machine_code().unwrap().as_ptr()
        );
        assert_ne!(
            module_without_cache_1.machine_code().unwrap().as_ptr(),
            module_without_cache_2.machine_code().unwrap().as_ptr()
        );
    }

    core::mem::drop(module_with_cache_2);
    assert!(Module::from_cache(&engine_with_cache, &Default::default(), &blob).is_some());
    core::mem::drop(module_with_cache_1);
    assert!(Module::from_cache(&engine_with_cache, &Default::default(), &blob).is_none());

    assert!(Module::from_cache(&engine_with_lru_cache, &Default::default(), &blob).is_none());
    Module::from_blob(&engine_with_lru_cache, &Default::default(), blob.clone()).unwrap();
    assert!(Module::from_cache(&engine_with_lru_cache, &Default::default(), &blob).is_some());
}

fn run_riscv_test(engine_config: Config, elf: &[u8], testnum_reg: Reg, optimize: bool) {
    let _ = env_logger::try_init();
    let mut linker_config = polkavm_linker::Config::default();
    linker_config.set_optimize(optimize);
    linker_config.set_strip(true);
    linker_config.set_min_stack_size(0);
    let raw_blob = polkavm_linker::program_from_elf(linker_config, elf).unwrap();

    let _ = env_logger::try_init();
    let blob = ProgramBlob::parse(raw_blob.into()).unwrap();

    let engine = Engine::new(&engine_config).unwrap();
    let mut module_config = ModuleConfig::new();
    module_config.set_gas_metering(Some(GasMeteringKind::Sync));
    let module = Module::from_blob(&engine, &module_config, blob).unwrap();
    let mut instance = module.instantiate().unwrap();

    let entry_point = module.exports().find(|export| export == "main").unwrap().program_counter();

    // Set some gas to prevent infinite loops.
    instance.set_gas(10000);
    instance.set_reg(Reg::RA, crate::RETURN_TO_HOST);
    instance.set_next_program_counter(entry_point);
    let result = instance.run().unwrap();
    if !matches!(result, InterruptKind::Finished) {
        panic!("test {} failed: unexpecte result: {result:?}", instance.reg(testnum_reg));
    }
}

macro_rules! riscv_test {
    ($test_name:ident, $elf_path:expr, $testnum_reg:ident, $is_optimized:expr) => {
        fn $test_name(engine_config: Config) {
            run_riscv_test(
                engine_config,
                &include_bytes!($elf_path)[..],
                Reg::$testnum_reg,
                $is_optimized,
            );
        }

        run_tests! { $test_name }
    };
}

include!("tests_riscv.rs");

run_tests! {
    simple_test
    basic_test
    fallback_hostcall_handler_works
    step_tracing_basic
    step_tracing_invalid_store
    step_tracing_invalid_load
    step_tracing_out_of_gas
    dynamic_jump_to_null
    jump_into_middle_of_basic_block_from_outside
    jump_into_middle_of_basic_block_from_within
    jump_after_invalid_instruction_from_within
    jump_indirect_simple
    jump_indirect_big_table
    dynamic_paging_basic
    dynamic_paging_freeing_pages
    dynamic_paging_protect_memory
    dynamic_paging_stress_test
    dynamic_paging_initialize_multiple_pages
    dynamic_paging_preinitialize_pages
    dynamic_paging_reading_does_not_resolve_segfaults
    dynamic_paging_read_at_page_boundary
    dynamic_paging_read_at_top_of_address_space
    dynamic_paging_read_at_bottom_of_address_space
    dynamic_paging_read_with_upper_bits_set
    dynamic_paging_write_at_page_boundary_with_no_pages
    dynamic_paging_write_at_page_boundary_with_first_page
    dynamic_paging_write_at_page_boundary_with_second_page
    dynamic_paging_change_written_value_and_address_during_segfault
    dynamic_paging_cancel_segfault_by_changing_address
    dynamic_paging_worker_recycle_turn_dynamic_paging_on_and_off
    dynamic_paging_worker_recycle_during_segfault
    dynamic_paging_change_program_counter_during_segfault
    dynamic_paging_run_out_of_gas
    dynamic_paging_receive_from_another_thread_and_run
    dynamic_paging_instantiate_on_another_thread
    dynamic_paging_parallel_page_fault_stress_test
    zero_memory
    doom_o3_dwarf5
    doom_o1_dwarf5
    doom_o3_dwarf2
    doom_64
    pinky_standard_32
    pinky_standard_64
    pinky_dynamic_paging_32
    pinky_dynamic_paging_64
    dispatch_table
    fallthrough_into_already_compiled_block
    implicit_trap_after_fallthrough
    invalid_instruction_after_fallthrough
    invalid_branch_target
    aux_data_works
    aux_data_accessible_area
    access_memory_from_host
    sbrk_knob_works

    basic_gas_metering_sync
    basic_gas_metering_async
    consume_gas_in_host_function_sync
    consume_gas_in_host_function_async
    gas_metering_with_more_than_one_basic_block
    gas_metering_with_implicit_trap

    trapping_preserves_all_registers_normal_trap
    trapping_preserves_all_registers_segfault

    out_of_range_execution

    memset_basic
    memset_with_dynamic_paging

    spawn_stress_test
    module_cache
}

run_test_blob_tests! {
    test_blob_basic_test
    test_blob_atomic_fetch_add
    test_blob_atomic_fetch_swap
    test_blob_atomic_fetch_minmax
    test_blob_hostcall
    test_blob_define_abi
    test_blob_input_registers
    test_blob_call_sbrk_from_guest
    test_blob_call_sbrk_from_host_instance
    test_blob_call_sbrk_from_host_function
    test_blob_program_memory_can_be_reused_and_cleared
    test_blob_out_of_bounds_memory_access_generates_a_trap
    test_blob_add_u32
    test_blob_add_u64
    test_blob_xor_imm_u32
    test_blob_branch_less_than_zero
    test_blob_fetch_add_atomic_u64
    test_blob_cmov_if_zero_with_zero_reg
    test_blob_cmov_if_not_zero_with_zero_reg
    test_blob_min_stack_size
    test_blob_negate_and_add
    test_blob_return_tuple_from_import
    test_blob_return_tuple_from_export
    test_blob_get_heap_base
    test_blob_get_self_address
<<<<<<< HEAD
    test_blob_instruction_length
=======
    test_blob_get_self_address_naked
>>>>>>> c98f9e36
}

run_asm_tests! {
    test_asm_reloc_add_sub
    test_asm_reloc_hi_lo
}

macro_rules! assert_impl {
    ($x:ty, $($t:path),+ $(,)*) => {
        const _: fn() -> () = || {
            struct Check where $x: $($t),+;
        };
    };
}

macro_rules! assert_send_sync {
    ($($x: ty,)+) => {
        $(
            assert_impl!($x, Send);
            assert_impl!($x, Sync);
        )+
    }
}

assert_send_sync! {
    crate::Config,
    crate::Engine,
    crate::Error,
    crate::Gas,
    crate::Instance<(), ()>,
    crate::InstancePre<(), ()>,
    crate::Linker<(), ()>,
    crate::Module,
    crate::ModuleConfig,
    crate::ProgramBlob,
}<|MERGE_RESOLUTION|>--- conflicted
+++ resolved
@@ -3087,7 +3087,13 @@
     assert_ne!(addr, 0);
 }
 
-<<<<<<< HEAD
+fn test_blob_get_self_address_naked(args: TestBlobArgs) {
+    let elf = args.get_test_program();
+    let mut i = TestInstance::new(&args.config, &Default::default(), elf, args.optimize);
+    let addr = i.call::<(), u32>("get_self_address_naked", ()).unwrap();
+    assert_ne!(addr, 0);
+}
+
 fn test_blob_instruction_length(args: TestBlobArgs) {
     // Test that the instruction length is properly calculated when gas metering is enabled and a
     // long instruction appears at the start of the block (right after gas metering stub).
@@ -3103,13 +3109,6 @@
         assert_eq!(i.call::<(u32, u32), u32>("div_asm", (10, 2,)).unwrap(), 5);
         assert_eq!(i.instance.reg(Reg::A0), 5);
     }
-=======
-fn test_blob_get_self_address_naked(args: TestBlobArgs) {
-    let elf = args.get_test_program();
-    let mut i = TestInstance::new(&args.config, elf, args.optimize);
-    let addr = i.call::<(), u32>("get_self_address_naked", ()).unwrap();
-    assert_ne!(addr, 0);
->>>>>>> c98f9e36
 }
 
 fn test_asm_reloc_add_sub(config: Config, optimize: bool) {
@@ -3948,11 +3947,8 @@
     test_blob_return_tuple_from_export
     test_blob_get_heap_base
     test_blob_get_self_address
-<<<<<<< HEAD
+    test_blob_get_self_address_naked
     test_blob_instruction_length
-=======
-    test_blob_get_self_address_naked
->>>>>>> c98f9e36
 }
 
 run_asm_tests! {
